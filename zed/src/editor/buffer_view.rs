use super::{
    buffer, movement, Anchor, Bias, Buffer, BufferElement, DisplayMap, DisplayPoint, Point,
    Selection, SelectionSetId, ToOffset, ToPoint,
};
use crate::{settings::Settings, workspace, worktree::FileHandle};
use anyhow::Result;
use futures_core::future::LocalBoxFuture;
use gpui::{
    fonts::Properties as FontProperties, geometry::vector::Vector2F, keymap::Binding, text_layout,
    AppContext, ClipboardItem, Element, ElementBox, Entity, FontCache, ModelHandle,
    MutableAppContext, TextLayoutCache, View, ViewContext, WeakViewHandle,
};
use parking_lot::Mutex;
use postage::watch;
use serde::{Deserialize, Serialize};
use smallvec::SmallVec;
use smol::Timer;
use std::{
    cmp::{self, Ordering},
    fmt::Write,
    iter::FromIterator,
    mem,
    ops::Range,
    path::Path,
    sync::Arc,
    time::Duration,
};

const CURSOR_BLINK_INTERVAL: Duration = Duration::from_millis(500);

pub fn init(app: &mut MutableAppContext) {
    app.add_bindings(vec![
        Binding::new("backspace", "buffer:backspace", Some("BufferView")),
        Binding::new("ctrl-h", "buffer:backspace", Some("BufferView")),
        Binding::new("delete", "buffer:delete", Some("BufferView")),
        Binding::new("ctrl-d", "buffer:delete", Some("BufferView")),
        Binding::new("enter", "buffer:newline", Some("BufferView")),
        Binding::new("ctrl-shift-K", "buffer:delete_line", Some("BufferView")),
        Binding::new(
            "alt-backspace",
            "buffer:delete_to_previous_word_boundary",
            Some("BufferView"),
        ),
        Binding::new(
            "alt-delete",
            "buffer:delete_to_next_word_boundary",
            Some("BufferView"),
        ),
        Binding::new(
            "cmd-backspace",
            "buffer:delete_to_beginning_of_line",
            Some("BufferView"),
        ),
        Binding::new(
            "cmd-delete",
            "buffer:delete_to_end_of_line",
            Some("BufferView"),
        ),
        Binding::new("cmd-shift-D", "buffer:duplicate_line", Some("BufferView")),
        Binding::new("ctrl-cmd-up", "buffer:move_line_up", Some("BufferView")),
        Binding::new("ctrl-cmd-down", "buffer:move_line_down", Some("BufferView")),
        Binding::new("cmd-x", "buffer:cut", Some("BufferView")),
        Binding::new("cmd-c", "buffer:copy", Some("BufferView")),
        Binding::new("cmd-v", "buffer:paste", Some("BufferView")),
        Binding::new("cmd-z", "buffer:undo", Some("BufferView")),
        Binding::new("cmd-shift-Z", "buffer:redo", Some("BufferView")),
        Binding::new("up", "buffer:move_up", Some("BufferView")),
        Binding::new("down", "buffer:move_down", Some("BufferView")),
        Binding::new("left", "buffer:move_left", Some("BufferView")),
        Binding::new("right", "buffer:move_right", Some("BufferView")),
        Binding::new("ctrl-p", "buffer:move_up", Some("BufferView")),
        Binding::new("ctrl-n", "buffer:move_down", Some("BufferView")),
        Binding::new("ctrl-b", "buffer:move_left", Some("BufferView")),
        Binding::new("ctrl-f", "buffer:move_right", Some("BufferView")),
        Binding::new(
            "alt-left",
            "buffer:move_to_previous_word_boundary",
            Some("BufferView"),
        ),
        Binding::new(
            "alt-right",
            "buffer:move_to_next_word_boundary",
            Some("BufferView"),
        ),
        Binding::new(
            "cmd-left",
            "buffer:move_to_beginning_of_line",
            Some("BufferView"),
        ),
        Binding::new(
            "ctrl-a",
            "buffer:move_to_beginning_of_line",
            Some("BufferView"),
        ),
        Binding::new(
            "cmd-right",
            "buffer:move_to_end_of_line",
            Some("BufferView"),
        ),
        Binding::new("ctrl-e", "buffer:move_to_end_of_line", Some("BufferView")),
        Binding::new("cmd-up", "buffer:move_to_beginning", Some("BufferView")),
        Binding::new("cmd-down", "buffer:move_to_end", Some("BufferView")),
        Binding::new("shift-up", "buffer:select_up", Some("BufferView")),
        Binding::new("shift-down", "buffer:select_down", Some("BufferView")),
        Binding::new("shift-left", "buffer:select_left", Some("BufferView")),
        Binding::new("shift-right", "buffer:select_right", Some("BufferView")),
        Binding::new(
            "alt-shift-left",
            "buffer:select_to_previous_word_boundary",
            Some("BufferView"),
        ),
        Binding::new(
            "alt-shift-right",
            "buffer:select_to_next_word_boundary",
            Some("BufferView"),
        ),
        Binding::new(
            "cmd-shift-left",
            "buffer:select_to_beginning_of_line",
            Some("BufferView"),
        )
        .with_arg(true),
        Binding::new(
            "ctrl-shift-A",
            "buffer:select_to_beginning_of_line",
            Some("BufferView"),
        )
        .with_arg(true),
        Binding::new(
            "cmd-shift-right",
            "buffer:select_to_end_of_line",
            Some("BufferView"),
        ),
        Binding::new(
            "ctrl-shift-E",
            "buffer:select_to_end_of_line",
            Some("BufferView"),
        ),
        Binding::new(
            "cmd-shift-up",
            "buffer:select_to_beginning",
            Some("BufferView"),
        ),
        Binding::new("cmd-shift-down", "buffer:select_to_end", Some("BufferView")),
        Binding::new("cmd-a", "buffer:select_all", Some("BufferView")),
        Binding::new("cmd-l", "buffer:select_line", Some("BufferView")),
        Binding::new(
            "cmd-shift-L",
            "buffer:split_selection_into_lines",
            Some("BufferView"),
        ),
        Binding::new("pageup", "buffer:page_up", Some("BufferView")),
        Binding::new("pagedown", "buffer:page_down", Some("BufferView")),
        Binding::new("alt-cmd-[", "buffer:fold", Some("BufferView")),
        Binding::new("alt-cmd-]", "buffer:unfold", Some("BufferView")),
        Binding::new(
            "alt-cmd-f",
            "buffer:fold_selected_ranges",
            Some("BufferView"),
        ),
    ]);

    app.add_action("buffer:scroll", BufferView::scroll);
    app.add_action("buffer:select", BufferView::select);
    app.add_action("buffer:insert", BufferView::insert);
    app.add_action("buffer:newline", BufferView::newline);
    app.add_action("buffer:backspace", BufferView::backspace);
    app.add_action("buffer:delete", BufferView::delete);
    app.add_action("buffer:delete_line", BufferView::delete_line);
    app.add_action(
        "buffer:delete_to_previous_word_boundary",
        BufferView::delete_to_previous_word_boundary,
    );
    app.add_action(
        "buffer:delete_to_next_word_boundary",
        BufferView::delete_to_next_word_boundary,
    );
    app.add_action(
        "buffer:delete_to_beginning_of_line",
        BufferView::delete_to_beginning_of_line,
    );
    app.add_action(
        "buffer:delete_to_end_of_line",
        BufferView::delete_to_end_of_line,
    );
    app.add_action("buffer:duplicate_line", BufferView::duplicate_line);
    app.add_action("buffer:move_line_up", BufferView::move_line_up);
    app.add_action("buffer:move_line_down", BufferView::move_line_down);
    app.add_action("buffer:cut", BufferView::cut);
    app.add_action("buffer:copy", BufferView::copy);
    app.add_action("buffer:paste", BufferView::paste);
    app.add_action("buffer:undo", BufferView::undo);
    app.add_action("buffer:redo", BufferView::redo);
    app.add_action("buffer:move_up", BufferView::move_up);
    app.add_action("buffer:move_down", BufferView::move_down);
    app.add_action("buffer:move_left", BufferView::move_left);
    app.add_action("buffer:move_right", BufferView::move_right);
    app.add_action(
        "buffer:move_to_previous_word_boundary",
        BufferView::move_to_previous_word_boundary,
    );
    app.add_action(
        "buffer:move_to_next_word_boundary",
        BufferView::move_to_next_word_boundary,
    );
    app.add_action(
        "buffer:move_to_beginning_of_line",
        BufferView::move_to_beginning_of_line,
    );
    app.add_action(
        "buffer:move_to_end_of_line",
        BufferView::move_to_end_of_line,
    );
    app.add_action("buffer:move_to_beginning", BufferView::move_to_beginning);
    app.add_action("buffer:move_to_end", BufferView::move_to_end);
    app.add_action("buffer:select_up", BufferView::select_up);
    app.add_action("buffer:select_down", BufferView::select_down);
    app.add_action("buffer:select_left", BufferView::select_left);
    app.add_action("buffer:select_right", BufferView::select_right);
    app.add_action(
        "buffer:select_to_previous_word_boundary",
        BufferView::select_to_previous_word_boundary,
    );
    app.add_action(
        "buffer:select_to_next_word_boundary",
        BufferView::select_to_next_word_boundary,
    );
    app.add_action(
        "buffer:select_to_beginning_of_line",
        BufferView::select_to_beginning_of_line,
    );
    app.add_action(
        "buffer:select_to_end_of_line",
        BufferView::select_to_end_of_line,
    );
    app.add_action(
        "buffer:select_to_beginning",
        BufferView::select_to_beginning,
    );
    app.add_action("buffer:select_to_end", BufferView::select_to_end);
    app.add_action("buffer:select_all", BufferView::select_all);
    app.add_action("buffer:select_line", BufferView::select_line);
    app.add_action(
        "buffer:split_selection_into_lines",
        BufferView::split_selection_into_lines,
    );
    app.add_action("buffer:page_up", BufferView::page_up);
    app.add_action("buffer:page_down", BufferView::page_down);
    app.add_action("buffer:fold", BufferView::fold);
    app.add_action("buffer:unfold", BufferView::unfold);
    app.add_action(
        "buffer:fold_selected_ranges",
        BufferView::fold_selected_ranges,
    );
}

pub enum SelectAction {
    Begin {
        position: DisplayPoint,
        add: bool,
    },
    Update {
        position: DisplayPoint,
        scroll_position: Vector2F,
    },
    End,
}

pub struct BufferView {
    handle: WeakViewHandle<Self>,
    buffer: ModelHandle<Buffer>,
    display_map: DisplayMap,
    selection_set_id: SelectionSetId,
    pending_selection: Option<Selection>,
    scroll_position: Mutex<Vector2F>,
    autoscroll_requested: Mutex<bool>,
    settings: watch::Receiver<Settings>,
    focused: bool,
    cursors_visible: bool,
    blink_epoch: usize,
    blinking_paused: bool,
    single_line: bool,
}

#[derive(Serialize, Deserialize)]
struct ClipboardSelection {
    len: usize,
    is_entire_line: bool,
}

impl BufferView {
    pub fn single_line(settings: watch::Receiver<Settings>, ctx: &mut ViewContext<Self>) -> Self {
        let buffer = ctx.add_model(|ctx| Buffer::new(0, String::new(), ctx));
        let mut view = Self::for_buffer(buffer, settings, ctx);
        view.single_line = true;
        view
    }

    pub fn for_buffer(
        buffer: ModelHandle<Buffer>,
        settings: watch::Receiver<Settings>,
        ctx: &mut ViewContext<Self>,
    ) -> Self {
<<<<<<< HEAD
        if let Some(file) = file.as_ref() {
            file.observe_from_view(ctx, |_, _, ctx| ctx.emit(Event::FileHandleChanged));
        }
=======
        settings.notify_view_on_change(ctx);
>>>>>>> d8d36a32

        ctx.observe_model(&buffer, Self::on_buffer_changed);
        ctx.subscribe_to_model(&buffer, Self::on_buffer_event);
        let display_map = DisplayMap::new(buffer.clone(), settings.borrow().tab_size, ctx.as_ref());

        let (selection_set_id, _) = buffer.update(ctx, |buffer, ctx| {
            buffer.add_selection_set(
                vec![Selection {
                    start: buffer.anchor_before(0).unwrap(),
                    end: buffer.anchor_before(0).unwrap(),
                    reversed: false,
                    goal_column: None,
                }],
                Some(ctx),
            )
        });
        Self {
            handle: ctx.handle().downgrade(),
            buffer,
            display_map,
            selection_set_id,
            pending_selection: None,
            scroll_position: Mutex::new(Vector2F::zero()),
            autoscroll_requested: Mutex::new(false),
            settings,
            focused: false,
            cursors_visible: false,
            blink_epoch: 0,
            blinking_paused: false,
            single_line: false,
        }
    }

    pub fn buffer(&self) -> &ModelHandle<Buffer> {
        &self.buffer
    }

    pub fn is_gutter_visible(&self) -> bool {
        !self.single_line
    }

    fn scroll(&mut self, scroll_position: &Vector2F, ctx: &mut ViewContext<Self>) {
        *self.scroll_position.lock() = *scroll_position;
        ctx.notify();
    }

    pub fn scroll_position(&self) -> Vector2F {
        *self.scroll_position.lock()
    }

    pub fn clamp_scroll_left(&self, max: f32) {
        let mut scroll_position = self.scroll_position.lock();
        let scroll_left = scroll_position.x();
        scroll_position.set_x(scroll_left.min(max));
    }

    pub fn autoscroll_vertically(
        &self,
        viewport_height: f32,
        line_height: f32,
        app: &AppContext,
    ) -> bool {
        let mut scroll_position = self.scroll_position.lock();
        let scroll_top = scroll_position.y();
        scroll_position.set_y(scroll_top.min(self.max_point(app).row().saturating_sub(1) as f32));

        let mut autoscroll_requested = self.autoscroll_requested.lock();
        if *autoscroll_requested {
            *autoscroll_requested = false;
        } else {
            return false;
        }

        let visible_lines = viewport_height / line_height;
        let first_cursor_top = self
            .selections(app)
            .first()
            .unwrap()
            .head()
            .to_display_point(&self.display_map, app)
            .unwrap()
            .row() as f32;
        let last_cursor_bottom = self
            .selections(app)
            .last()
            .unwrap()
            .head()
            .to_display_point(&self.display_map, app)
            .unwrap()
            .row() as f32
            + 1.0;

        let margin = ((visible_lines - (last_cursor_bottom - first_cursor_top)) / 2.0)
            .floor()
            .min(3.0);
        if margin < 0.0 {
            return false;
        }

        let target_top = (first_cursor_top - margin).max(0.0);
        let target_bottom = last_cursor_bottom + margin;
        let start_row = scroll_position.y();
        let end_row = start_row + visible_lines;

        if target_top < start_row {
            scroll_position.set_y(target_top);
        } else if target_bottom >= end_row {
            scroll_position.set_y(target_bottom - visible_lines);
        }

        true
    }

    pub fn autoscroll_horizontally(
        &self,
        start_row: u32,
        viewport_width: f32,
        scroll_width: f32,
        max_glyph_width: f32,
        layouts: &[Arc<text_layout::Line>],
        ctx: &AppContext,
    ) {
        let mut target_left = std::f32::INFINITY;
        let mut target_right = 0.0_f32;
        for selection in self.selections(ctx) {
            let head = selection
                .head()
                .to_display_point(&self.display_map, ctx)
                .unwrap();
            let start_column = head.column().saturating_sub(3);
            let end_column = cmp::min(
                self.display_map.line_len(head.row(), ctx).unwrap(),
                head.column() + 3,
            );
            target_left = target_left
                .min(layouts[(head.row() - start_row) as usize].x_for_index(start_column as usize));
            target_right = target_right.max(
                layouts[(head.row() - start_row) as usize].x_for_index(end_column as usize)
                    + max_glyph_width,
            );
        }
        target_right = target_right.min(scroll_width);

        if target_right - target_left > viewport_width {
            return;
        }

        let mut scroll_position = self.scroll_position.lock();
        let scroll_left = scroll_position.x() * max_glyph_width;
        let scroll_right = scroll_left + viewport_width;

        if target_left < scroll_left {
            scroll_position.set_x(target_left / max_glyph_width);
        } else if target_right > scroll_right {
            scroll_position.set_x((target_right - viewport_width) / max_glyph_width);
        }
    }

    fn select(&mut self, arg: &SelectAction, ctx: &mut ViewContext<Self>) {
        match arg {
            SelectAction::Begin { position, add } => self.begin_selection(*position, *add, ctx),
            SelectAction::Update {
                position,
                scroll_position,
            } => self.update_selection(*position, *scroll_position, ctx),
            SelectAction::End => self.end_selection(ctx),
        }
    }

    fn begin_selection(&mut self, position: DisplayPoint, add: bool, ctx: &mut ViewContext<Self>) {
        if !self.focused {
            ctx.focus_self();
            ctx.emit(Event::Activate);
        }

        let cursor = self
            .display_map
            .anchor_before(position, Bias::Left, ctx.as_ref())
            .unwrap();
        let selection = Selection {
            start: cursor.clone(),
            end: cursor,
            reversed: false,
            goal_column: None,
        };

        if !add {
            self.update_selections(Vec::new(), false, ctx);
        }
        self.pending_selection = Some(selection);

        ctx.notify();
    }

    fn update_selection(
        &mut self,
        position: DisplayPoint,
        scroll_position: Vector2F,
        ctx: &mut ViewContext<Self>,
    ) {
        let buffer = self.buffer.read(ctx);
        let cursor = self
            .display_map
            .anchor_before(position, Bias::Left, ctx.as_ref())
            .unwrap();
        if let Some(selection) = self.pending_selection.as_mut() {
            selection.set_head(buffer, cursor);
        } else {
            log::error!("update_selection dispatched with no pending selection");
            return;
        }

        *self.scroll_position.lock() = scroll_position;

        ctx.notify();
    }

    fn end_selection(&mut self, ctx: &mut ViewContext<Self>) {
        if let Some(selection) = self.pending_selection.take() {
            let ix = self.selection_insertion_index(&selection.start, ctx.as_ref());
            let mut selections = self.selections(ctx.as_ref()).to_vec();
            selections.insert(ix, selection);
            self.update_selections(selections, false, ctx);
        } else {
            log::error!("end_selection dispatched with no pending selection");
        }
    }

    pub fn is_selecting(&self) -> bool {
        self.pending_selection.is_some()
    }

    fn select_ranges<I, T>(&mut self, ranges: I, autoscroll: bool, ctx: &mut ViewContext<Self>)
    where
        I: IntoIterator<Item = Range<T>>,
        T: ToOffset,
    {
        let buffer = self.buffer.read(ctx);
        let mut selections = Vec::new();
        for range in ranges {
            let mut start = range.start.to_offset(buffer).unwrap();
            let mut end = range.end.to_offset(buffer).unwrap();
            let reversed = if start > end {
                mem::swap(&mut start, &mut end);
                true
            } else {
                false
            };
            selections.push(Selection {
                start: buffer.anchor_before(start).unwrap(),
                end: buffer.anchor_before(end).unwrap(),
                reversed,
                goal_column: None,
            });
        }
        self.update_selections(selections, autoscroll, ctx);
    }

    #[cfg(test)]
    fn select_display_ranges<'a, T>(&mut self, ranges: T, ctx: &mut ViewContext<Self>) -> Result<()>
    where
        T: IntoIterator<Item = &'a Range<DisplayPoint>>,
    {
        let mut selections = Vec::new();
        for range in ranges {
            let mut start = range.start;
            let mut end = range.end;
            let reversed = if start > end {
                mem::swap(&mut start, &mut end);
                true
            } else {
                false
            };

            selections.push(Selection {
                start: self
                    .display_map
                    .anchor_before(start, Bias::Left, ctx.as_ref())?,
                end: self
                    .display_map
                    .anchor_before(end, Bias::Left, ctx.as_ref())?,
                reversed,
                goal_column: None,
            });
        }
        self.update_selections(selections, false, ctx);
        Ok(())
    }

    pub fn insert(&mut self, text: &String, ctx: &mut ViewContext<Self>) {
        let mut offset_ranges = SmallVec::<[Range<usize>; 32]>::new();
        {
            let buffer = self.buffer.read(ctx);
            for selection in self.selections(ctx.as_ref()) {
                let start = selection.start.to_offset(buffer).unwrap();
                let end = selection.end.to_offset(buffer).unwrap();
                offset_ranges.push(start..end);
            }
        }

        self.start_transaction(ctx);
        let mut new_selections = Vec::new();
        self.buffer.update(ctx, |buffer, ctx| {
            if let Err(error) = buffer.edit(offset_ranges.iter().cloned(), text.as_str(), Some(ctx))
            {
                log::error!("error inserting text: {}", error);
            };
            let char_count = text.chars().count() as isize;
            let mut delta = 0_isize;
            new_selections = offset_ranges
                .into_iter()
                .map(|range| {
                    let start = range.start as isize;
                    let end = range.end as isize;
                    let anchor = buffer
                        .anchor_before((start + delta + char_count) as usize)
                        .unwrap();
                    let deleted_count = end - start;
                    delta += char_count - deleted_count;
                    Selection {
                        start: anchor.clone(),
                        end: anchor,
                        reversed: false,
                        goal_column: None,
                    }
                })
                .collect();
        });

        self.update_selections(new_selections, true, ctx);
        self.end_transaction(ctx);
    }

    fn newline(&mut self, _: &(), ctx: &mut ViewContext<Self>) {
        if self.single_line {
            ctx.propagate_action();
        } else {
            self.insert(&"\n".into(), ctx);
        }
    }

    pub fn backspace(&mut self, _: &(), ctx: &mut ViewContext<Self>) {
        self.start_transaction(ctx);
        let mut selections = self.selections(ctx.as_ref()).to_vec();
        {
            let buffer = self.buffer.read(ctx);
            for selection in &mut selections {
                let range = selection.range(buffer);
                if range.start == range.end {
                    let head = selection
                        .head()
                        .to_display_point(&self.display_map, ctx.as_ref())
                        .unwrap();
                    let cursor = self
                        .display_map
                        .anchor_before(
                            movement::left(&self.display_map, head, ctx.as_ref()).unwrap(),
                            Bias::Left,
                            ctx.as_ref(),
                        )
                        .unwrap();
                    selection.set_head(&buffer, cursor);
                    selection.goal_column = None;
                }
            }
        }

        self.update_selections(selections, true, ctx);
        self.insert(&String::new(), ctx);
        self.end_transaction(ctx);
    }

    pub fn delete(&mut self, _: &(), ctx: &mut ViewContext<Self>) {
        self.start_transaction(ctx);
        let mut selections = self.selections(ctx.as_ref()).to_vec();
        {
            let buffer = self.buffer.read(ctx);
            for selection in &mut selections {
                let range = selection.range(buffer);
                if range.start == range.end {
                    let head = selection
                        .head()
                        .to_display_point(&self.display_map, ctx.as_ref())
                        .unwrap();
                    let cursor = self
                        .display_map
                        .anchor_before(
                            movement::right(&self.display_map, head, ctx.as_ref()).unwrap(),
                            Bias::Right,
                            ctx.as_ref(),
                        )
                        .unwrap();
                    selection.set_head(&buffer, cursor);
                    selection.goal_column = None;
                }
            }
        }

        self.update_selections(selections, true, ctx);
        self.insert(&String::new(), ctx);
        self.end_transaction(ctx);
    }

    pub fn delete_line(&mut self, _: &(), ctx: &mut ViewContext<Self>) {
        self.start_transaction(ctx);

        let app = ctx.as_ref();
        let buffer = self.buffer.read(app);

        let mut new_cursors = Vec::new();
        let mut edit_ranges = Vec::new();

        let mut selections = self.selections(app).iter().peekable();
        while let Some(selection) = selections.next() {
            let (mut rows, _) =
                selection.buffer_rows_for_display_rows(false, &self.display_map, app);
            let goal_display_column = selection
                .head()
                .to_display_point(&self.display_map, app)
                .unwrap()
                .column();

            // Accumulate contiguous regions of rows that we want to delete.
            while let Some(next_selection) = selections.peek() {
                let (next_rows, _) =
                    next_selection.buffer_rows_for_display_rows(false, &self.display_map, app);
                if next_rows.start <= rows.end {
                    rows.end = next_rows.end;
                    selections.next().unwrap();
                } else {
                    break;
                }
            }

            let mut edit_start = Point::new(rows.start, 0).to_offset(buffer).unwrap();
            let edit_end;
            let cursor_buffer_row;
            if let Ok(end_offset) = Point::new(rows.end, 0).to_offset(buffer) {
                // If there's a line after the range, delete the \n from the end of the row range
                // and position the cursor on the next line.
                edit_end = end_offset;
                cursor_buffer_row = rows.end;
            } else {
                // If there isn't a line after the range, delete the \n from the line before the
                // start of the row range and position the cursor there.
                edit_start = edit_start.saturating_sub(1);
                edit_end = buffer.len();
                cursor_buffer_row = rows.start.saturating_sub(1);
            }

            let mut cursor = Point::new(cursor_buffer_row, 0)
                .to_display_point(&self.display_map, app)
                .unwrap();
            *cursor.column_mut() = cmp::min(
                goal_display_column,
                self.display_map.line_len(cursor.row(), app).unwrap(),
            );

            new_cursors.push(
                cursor
                    .to_buffer_point(&self.display_map, Bias::Left, app)
                    .unwrap(),
            );
            edit_ranges.push(edit_start..edit_end);
        }

        new_cursors.sort_unstable();
        let new_selections = new_cursors
            .into_iter()
            .map(|cursor| buffer.anchor_before(cursor).unwrap())
            .map(|anchor| Selection {
                start: anchor.clone(),
                end: anchor,
                reversed: false,
                goal_column: None,
            })
            .collect();
        self.buffer
            .update(ctx, |buffer, ctx| buffer.edit(edit_ranges, "", Some(ctx)))
            .unwrap();
        self.update_selections(new_selections, true, ctx);
        self.end_transaction(ctx);
    }

    pub fn duplicate_line(&mut self, _: &(), ctx: &mut ViewContext<Self>) {
        self.start_transaction(ctx);

        let mut selections = self.selections(ctx.as_ref()).to_vec();
        {
            // Temporarily bias selections right to allow newly duplicate lines to push them down
            // when the selections are at the beginning of a line.
            let buffer = self.buffer.read(ctx);
            for selection in &mut selections {
                selection.start = selection.start.bias_right(buffer).unwrap();
                selection.end = selection.end.bias_right(buffer).unwrap();
            }
        }
        self.update_selections(selections.clone(), false, ctx);

        let app = ctx.as_ref();
        let buffer = self.buffer.read(ctx);

        let mut edits = Vec::new();
        let mut selections_iter = selections.iter_mut().peekable();
        while let Some(selection) = selections_iter.next() {
            // Avoid duplicating the same lines twice.
            let (mut rows, _) =
                selection.buffer_rows_for_display_rows(false, &self.display_map, app);
            while let Some(next_selection) = selections_iter.peek() {
                let (next_rows, _) =
                    next_selection.buffer_rows_for_display_rows(false, &self.display_map, app);
                if next_rows.start <= rows.end - 1 {
                    rows.end = next_rows.end;
                    selections_iter.next().unwrap();
                } else {
                    break;
                }
            }

            // Copy the text from the selected row region and splice it at the start of the region.
            let start = Point::new(rows.start, 0);
            let end = Point::new(rows.end - 1, buffer.line_len(rows.end - 1).unwrap());
            let text = buffer
                .text_for_range(start..end)
                .unwrap()
                .chain(Some('\n'))
                .collect::<String>();
            edits.push((start, text));
        }

        self.buffer.update(ctx, |buffer, ctx| {
            for (offset, text) in edits.into_iter().rev() {
                buffer.edit(Some(offset..offset), text, Some(ctx)).unwrap();
            }
        });

        // Restore bias on selections.
        let buffer = self.buffer.read(ctx);
        for selection in &mut selections {
            selection.start = selection.start.bias_left(buffer).unwrap();
            selection.end = selection.end.bias_left(buffer).unwrap();
        }
        self.update_selections(selections, true, ctx);

        self.end_transaction(ctx);
    }

    pub fn move_line_up(&mut self, _: &(), ctx: &mut ViewContext<Self>) {
        self.start_transaction(ctx);

        let app = ctx.as_ref();
        let buffer = self.buffer.read(ctx);

        let mut edits = Vec::new();
        let mut new_selection_ranges = Vec::new();
        let mut old_folds = Vec::new();
        let mut new_folds = Vec::new();

        let mut selections = self.selections(app).iter().peekable();
        let mut contiguous_selections = Vec::new();
        while let Some(selection) = selections.next() {
            // Accumulate contiguous regions of rows that we want to move.
            contiguous_selections.push(selection.range(buffer));
            let (mut buffer_rows, mut display_rows) =
                selection.buffer_rows_for_display_rows(false, &self.display_map, app);
            while let Some(next_selection) = selections.peek() {
                let (next_buffer_rows, next_display_rows) =
                    next_selection.buffer_rows_for_display_rows(false, &self.display_map, app);
                if next_buffer_rows.start <= buffer_rows.end {
                    buffer_rows.end = next_buffer_rows.end;
                    display_rows.end = next_display_rows.end;
                    contiguous_selections.push(next_selection.range(buffer));
                    selections.next().unwrap();
                } else {
                    break;
                }
            }

            // Cut the text from the selected rows and paste it at the start of the previous line.
            if display_rows.start != 0 {
                let start = Point::new(buffer_rows.start, 0).to_offset(buffer).unwrap();
                let end = Point::new(
                    buffer_rows.end - 1,
                    buffer.line_len(buffer_rows.end - 1).unwrap(),
                )
                .to_offset(buffer)
                .unwrap();

                let prev_row_display_start = DisplayPoint::new(display_rows.start - 1, 0);
                let prev_row_start = prev_row_display_start
                    .to_buffer_offset(&self.display_map, Bias::Left, app)
                    .unwrap();

                let mut text = String::new();
                text.extend(buffer.text_for_range(start..end).unwrap());
                text.push('\n');
                edits.push((prev_row_start..prev_row_start, text));
                edits.push((start - 1..end, String::new()));

                let row_delta = buffer_rows.start
                    - prev_row_display_start
                        .to_buffer_point(&self.display_map, Bias::Left, app)
                        .unwrap()
                        .row;

                // Move selections up.
                for range in &mut contiguous_selections {
                    range.start.row -= row_delta;
                    range.end.row -= row_delta;
                }

                // Move folds up.
                old_folds.push(start..end);
                for fold in self.display_map.folds_in_range(start..end, app).unwrap() {
                    let mut start = fold.start.to_point(buffer).unwrap();
                    let mut end = fold.end.to_point(buffer).unwrap();
                    start.row -= row_delta;
                    end.row -= row_delta;
                    new_folds.push(start..end);
                }
            }

            new_selection_ranges.extend(contiguous_selections.drain(..));
        }

        self.unfold_ranges(old_folds, ctx);
        self.buffer.update(ctx, |buffer, ctx| {
            for (range, text) in edits.into_iter().rev() {
                buffer.edit(Some(range), text, Some(ctx)).unwrap();
            }
        });
        self.fold_ranges(new_folds, ctx);
        self.select_ranges(new_selection_ranges, true, ctx);

        self.end_transaction(ctx);
    }

    pub fn move_line_down(&mut self, _: &(), ctx: &mut ViewContext<Self>) {
        self.start_transaction(ctx);

        let app = ctx.as_ref();
        let buffer = self.buffer.read(ctx);

        let mut edits = Vec::new();
        let mut new_selection_ranges = Vec::new();
        let mut old_folds = Vec::new();
        let mut new_folds = Vec::new();

        let mut selections = self.selections(app).iter().peekable();
        let mut contiguous_selections = Vec::new();
        while let Some(selection) = selections.next() {
            // Accumulate contiguous regions of rows that we want to move.
            contiguous_selections.push(selection.range(buffer));
            let (mut buffer_rows, mut display_rows) =
                selection.buffer_rows_for_display_rows(false, &self.display_map, app);
            while let Some(next_selection) = selections.peek() {
                let (next_buffer_rows, next_display_rows) =
                    next_selection.buffer_rows_for_display_rows(false, &self.display_map, app);
                if next_buffer_rows.start <= buffer_rows.end {
                    buffer_rows.end = next_buffer_rows.end;
                    display_rows.end = next_display_rows.end;
                    contiguous_selections.push(next_selection.range(buffer));
                    selections.next().unwrap();
                } else {
                    break;
                }
            }

            // Cut the text from the selected rows and paste it at the end of the next line.
            if display_rows.end <= self.display_map.max_point(app).row() {
                let start = Point::new(buffer_rows.start, 0).to_offset(buffer).unwrap();
                let end = Point::new(
                    buffer_rows.end - 1,
                    buffer.line_len(buffer_rows.end - 1).unwrap(),
                )
                .to_offset(buffer)
                .unwrap();

                let next_row_display_end = DisplayPoint::new(
                    display_rows.end,
                    self.display_map.line_len(display_rows.end, app).unwrap(),
                );
                let next_row_end = next_row_display_end
                    .to_buffer_offset(&self.display_map, Bias::Right, app)
                    .unwrap();

                let mut text = String::new();
                text.push('\n');
                text.extend(buffer.text_for_range(start..end).unwrap());
                edits.push((start..end + 1, String::new()));
                edits.push((next_row_end..next_row_end, text));

                let row_delta = next_row_display_end
                    .to_buffer_point(&self.display_map, Bias::Right, app)
                    .unwrap()
                    .row
                    - buffer_rows.end
                    + 1;

                // Move selections down.
                for range in &mut contiguous_selections {
                    range.start.row += row_delta;
                    range.end.row += row_delta;
                }

                // Move folds down.
                old_folds.push(start..end);
                for fold in self.display_map.folds_in_range(start..end, app).unwrap() {
                    let mut start = fold.start.to_point(buffer).unwrap();
                    let mut end = fold.end.to_point(buffer).unwrap();
                    start.row += row_delta;
                    end.row += row_delta;
                    new_folds.push(start..end);
                }
            }

            new_selection_ranges.extend(contiguous_selections.drain(..));
        }

        self.unfold_ranges(old_folds, ctx);
        self.buffer.update(ctx, |buffer, ctx| {
            for (range, text) in edits.into_iter().rev() {
                buffer.edit(Some(range), text, Some(ctx)).unwrap();
            }
        });
        self.fold_ranges(new_folds, ctx);
        self.select_ranges(new_selection_ranges, true, ctx);

        self.end_transaction(ctx);
    }

    pub fn cut(&mut self, _: &(), ctx: &mut ViewContext<Self>) {
        self.start_transaction(ctx);
        let mut text = String::new();
        let mut selections = self.selections(ctx.as_ref()).to_vec();
        let mut clipboard_selections = Vec::with_capacity(selections.len());
        {
            let buffer = self.buffer.read(ctx);
            let max_point = buffer.max_point();
            for selection in &mut selections {
                let mut start = selection.start.to_point(buffer).expect("invalid start");
                let mut end = selection.end.to_point(buffer).expect("invalid end");
                let is_entire_line = start == end;
                if is_entire_line {
                    start = Point::new(start.row, 0);
                    end = cmp::min(max_point, Point::new(start.row + 1, 0));
                    selection.start = buffer.anchor_before(start).unwrap();
                    selection.end = buffer.anchor_before(end).unwrap();
                }
                let mut len = 0;
                for ch in buffer.text_for_range(start..end).unwrap() {
                    text.push(ch);
                    len += 1;
                }
                clipboard_selections.push(ClipboardSelection {
                    len,
                    is_entire_line,
                });
            }
        }
        self.update_selections(selections, true, ctx);
        self.insert(&String::new(), ctx);
        self.end_transaction(ctx);

        ctx.as_mut()
            .write_to_clipboard(ClipboardItem::new(text).with_metadata(clipboard_selections));
    }

    pub fn copy(&mut self, _: &(), ctx: &mut ViewContext<Self>) {
        let buffer = self.buffer.read(ctx);
        let max_point = buffer.max_point();
        let mut text = String::new();
        let selections = self.selections(ctx.as_ref());
        let mut clipboard_selections = Vec::with_capacity(selections.len());
        for selection in selections {
            let mut start = selection.start.to_point(buffer).expect("invalid start");
            let mut end = selection.end.to_point(buffer).expect("invalid end");
            let is_entire_line = start == end;
            if is_entire_line {
                start = Point::new(start.row, 0);
                end = cmp::min(max_point, Point::new(start.row + 1, 0));
            }
            let mut len = 0;
            for ch in buffer.text_for_range(start..end).unwrap() {
                text.push(ch);
                len += 1;
            }
            clipboard_selections.push(ClipboardSelection {
                len,
                is_entire_line,
            });
        }

        ctx.as_mut()
            .write_to_clipboard(ClipboardItem::new(text).with_metadata(clipboard_selections));
    }

    pub fn paste(&mut self, _: &(), ctx: &mut ViewContext<Self>) {
        if let Some(item) = ctx.as_mut().read_from_clipboard() {
            let clipboard_text = item.text();
            if let Some(mut clipboard_selections) = item.metadata::<Vec<ClipboardSelection>>() {
                let selections = self.selections(ctx.as_ref()).to_vec();
                if clipboard_selections.len() != selections.len() {
                    let merged_selection = ClipboardSelection {
                        len: clipboard_selections.iter().map(|s| s.len).sum(),
                        is_entire_line: clipboard_selections.iter().all(|s| s.is_entire_line),
                    };
                    clipboard_selections.clear();
                    clipboard_selections.push(merged_selection);
                }

                self.start_transaction(ctx);
                let mut new_selections = Vec::with_capacity(selections.len());
                let mut clipboard_chars = clipboard_text.chars().cycle();
                for (selection, clipboard_selection) in
                    selections.iter().zip(clipboard_selections.iter().cycle())
                {
                    let to_insert =
                        String::from_iter(clipboard_chars.by_ref().take(clipboard_selection.len));

                    self.buffer.update(ctx, |buffer, ctx| {
                        let selection_start = selection.start.to_point(buffer).unwrap();
                        let selection_end = selection.end.to_point(buffer).unwrap();

                        // If the corresponding selection was empty when this slice of the
                        // clipboard text was written, then the entire line containing the
                        // selection was copied. If this selection is also currently empty,
                        // then paste the line before the current line of the buffer.
                        let new_selection_start = selection.end.bias_right(buffer).unwrap();
                        if selection_start == selection_end && clipboard_selection.is_entire_line {
                            let line_start = Point::new(selection_start.row, 0);
                            buffer
                                .edit(Some(line_start..line_start), to_insert, Some(ctx))
                                .unwrap();
                        } else {
                            buffer
                                .edit(Some(&selection.start..&selection.end), to_insert, Some(ctx))
                                .unwrap();
                        };

                        let new_selection_start = new_selection_start.bias_left(buffer).unwrap();
                        new_selections.push(Selection {
                            start: new_selection_start.clone(),
                            end: new_selection_start,
                            reversed: false,
                            goal_column: None,
                        });
                    });
                }
                self.update_selections(new_selections, true, ctx);
                self.end_transaction(ctx);
            } else {
                self.insert(clipboard_text, ctx);
            }
        }
    }

    pub fn undo(&mut self, _: &(), ctx: &mut ViewContext<Self>) {
        self.buffer
            .update(ctx, |buffer, ctx| buffer.undo(Some(ctx)));
    }

    pub fn redo(&mut self, _: &(), ctx: &mut ViewContext<Self>) {
        self.buffer
            .update(ctx, |buffer, ctx| buffer.redo(Some(ctx)));
    }

    pub fn move_left(&mut self, _: &(), ctx: &mut ViewContext<Self>) {
        let app = ctx.as_ref();
        let mut selections = self.selections(app).to_vec();
        {
            for selection in &mut selections {
                let start = selection
                    .start
                    .to_display_point(&self.display_map, app)
                    .unwrap();
                let end = selection
                    .end
                    .to_display_point(&self.display_map, app)
                    .unwrap();

                if start != end {
                    selection.end = selection.start.clone();
                } else {
                    let cursor = self
                        .display_map
                        .anchor_before(
                            movement::left(&self.display_map, start, app).unwrap(),
                            Bias::Left,
                            app,
                        )
                        .unwrap();
                    selection.start = cursor.clone();
                    selection.end = cursor;
                }
                selection.reversed = false;
                selection.goal_column = None;
            }
        }
        self.update_selections(selections, true, ctx);
    }

    pub fn select_left(&mut self, _: &(), ctx: &mut ViewContext<Self>) {
        let mut selections = self.selections(ctx.as_ref()).to_vec();
        {
            let buffer = self.buffer.read(ctx);
            for selection in &mut selections {
                let head = selection
                    .head()
                    .to_display_point(&self.display_map, ctx.as_ref())
                    .unwrap();
                let cursor = self
                    .display_map
                    .anchor_before(
                        movement::left(&self.display_map, head, ctx.as_ref()).unwrap(),
                        Bias::Left,
                        ctx.as_ref(),
                    )
                    .unwrap();
                selection.set_head(&buffer, cursor);
                selection.goal_column = None;
            }
        }
        self.update_selections(selections, true, ctx);
    }

    pub fn move_right(&mut self, _: &(), ctx: &mut ViewContext<Self>) {
        let mut selections = self.selections(ctx.as_ref()).to_vec();
        {
            let app = ctx.as_ref();
            for selection in &mut selections {
                let start = selection
                    .start
                    .to_display_point(&self.display_map, app)
                    .unwrap();
                let end = selection
                    .end
                    .to_display_point(&self.display_map, app)
                    .unwrap();

                if start != end {
                    selection.start = selection.end.clone();
                } else {
                    let cursor = self
                        .display_map
                        .anchor_before(
                            movement::right(&self.display_map, end, app).unwrap(),
                            Bias::Right,
                            app,
                        )
                        .unwrap();
                    selection.start = cursor.clone();
                    selection.end = cursor;
                }
                selection.reversed = false;
                selection.goal_column = None;
            }
        }
        self.update_selections(selections, true, ctx);
    }

    pub fn select_right(&mut self, _: &(), ctx: &mut ViewContext<Self>) {
        let mut selections = self.selections(ctx.as_ref()).to_vec();
        {
            let app = ctx.as_ref();
            let buffer = self.buffer.read(app);
            for selection in &mut selections {
                let head = selection
                    .head()
                    .to_display_point(&self.display_map, ctx.as_ref())
                    .unwrap();
                let cursor = self
                    .display_map
                    .anchor_before(
                        movement::right(&self.display_map, head, app).unwrap(),
                        Bias::Right,
                        app,
                    )
                    .unwrap();
                selection.set_head(&buffer, cursor);
                selection.goal_column = None;
            }
        }
        self.update_selections(selections, true, ctx);
    }

    pub fn move_up(&mut self, _: &(), ctx: &mut ViewContext<Self>) {
        if self.single_line {
            ctx.propagate_action();
        } else {
            let mut selections = self.selections(ctx.as_ref()).to_vec();
            {
                let app = ctx.as_ref();
                for selection in &mut selections {
                    let start = selection
                        .start
                        .to_display_point(&self.display_map, app)
                        .unwrap();
                    let end = selection
                        .end
                        .to_display_point(&self.display_map, app)
                        .unwrap();
                    if start != end {
                        selection.goal_column = None;
                    }

                    let (start, goal_column) =
                        movement::up(&self.display_map, start, selection.goal_column, app).unwrap();
                    let cursor = self
                        .display_map
                        .anchor_before(start, Bias::Left, app)
                        .unwrap();
                    selection.start = cursor.clone();
                    selection.end = cursor;
                    selection.goal_column = goal_column;
                    selection.reversed = false;
                }
            }
            self.update_selections(selections, true, ctx);
        }
    }

    pub fn select_up(&mut self, _: &(), ctx: &mut ViewContext<Self>) {
        let mut selections = self.selections(ctx.as_ref()).to_vec();
        {
            let app = ctx.as_ref();
            let buffer = self.buffer.read(app);
            for selection in &mut selections {
                let head = selection
                    .head()
                    .to_display_point(&self.display_map, app)
                    .unwrap();
                let (head, goal_column) =
                    movement::up(&self.display_map, head, selection.goal_column, app).unwrap();
                selection.set_head(
                    &buffer,
                    self.display_map
                        .anchor_before(head, Bias::Left, app)
                        .unwrap(),
                );
                selection.goal_column = goal_column;
            }
        }
        self.update_selections(selections, true, ctx);
    }

    pub fn move_down(&mut self, _: &(), ctx: &mut ViewContext<Self>) {
        if self.single_line {
            ctx.propagate_action();
        } else {
            let mut selections = self.selections(ctx.as_ref()).to_vec();
            {
                let app = ctx.as_ref();
                for selection in &mut selections {
                    let start = selection
                        .start
                        .to_display_point(&self.display_map, app)
                        .unwrap();
                    let end = selection
                        .end
                        .to_display_point(&self.display_map, app)
                        .unwrap();
                    if start != end {
                        selection.goal_column = None;
                    }

                    let (start, goal_column) =
                        movement::down(&self.display_map, end, selection.goal_column, app).unwrap();
                    let cursor = self
                        .display_map
                        .anchor_before(start, Bias::Right, app)
                        .unwrap();
                    selection.start = cursor.clone();
                    selection.end = cursor;
                    selection.goal_column = goal_column;
                    selection.reversed = false;
                }
            }
            self.update_selections(selections, true, ctx);
        }
    }

    pub fn select_down(&mut self, _: &(), ctx: &mut ViewContext<Self>) {
        let mut selections = self.selections(ctx.as_ref()).to_vec();
        {
            let app = ctx.as_ref();
            let buffer = self.buffer.read(app);
            for selection in &mut selections {
                let head = selection
                    .head()
                    .to_display_point(&self.display_map, app)
                    .unwrap();
                let (head, goal_column) =
                    movement::down(&self.display_map, head, selection.goal_column, app).unwrap();
                selection.set_head(
                    &buffer,
                    self.display_map
                        .anchor_before(head, Bias::Right, app)
                        .unwrap(),
                );
                selection.goal_column = goal_column;
            }
        }
        self.update_selections(selections, true, ctx);
    }

    pub fn move_to_previous_word_boundary(&mut self, _: &(), ctx: &mut ViewContext<Self>) {
        let app = ctx.as_ref();
        let mut selections = self.selections(app).to_vec();
        {
            for selection in &mut selections {
                let head = selection
                    .head()
                    .to_display_point(&self.display_map, app)
                    .unwrap();
                let new_head = movement::prev_word_boundary(&self.display_map, head, app).unwrap();
                let anchor = self
                    .display_map
                    .anchor_before(new_head, Bias::Left, app)
                    .unwrap();
                selection.start = anchor.clone();
                selection.end = anchor;
                selection.reversed = false;
                selection.goal_column = None;
            }
        }
        self.update_selections(selections, true, ctx);
    }

    pub fn select_to_previous_word_boundary(&mut self, _: &(), ctx: &mut ViewContext<Self>) {
        let app = ctx.as_ref();
        let mut selections = self.selections(app).to_vec();
        {
            let buffer = self.buffer.read(ctx);
            for selection in &mut selections {
                let head = selection
                    .head()
                    .to_display_point(&self.display_map, app)
                    .unwrap();
                let new_head = movement::prev_word_boundary(&self.display_map, head, app).unwrap();
                let anchor = self
                    .display_map
                    .anchor_before(new_head, Bias::Left, app)
                    .unwrap();
                selection.set_head(buffer, anchor);
                selection.goal_column = None;
            }
        }
        self.update_selections(selections, true, ctx);
    }

    pub fn delete_to_previous_word_boundary(&mut self, _: &(), ctx: &mut ViewContext<Self>) {
        self.start_transaction(ctx);
        self.select_to_previous_word_boundary(&(), ctx);
        self.backspace(&(), ctx);
        self.end_transaction(ctx);
    }

    pub fn move_to_next_word_boundary(&mut self, _: &(), ctx: &mut ViewContext<Self>) {
        let app = ctx.as_ref();
        let mut selections = self.selections(app).to_vec();
        {
            for selection in &mut selections {
                let head = selection
                    .head()
                    .to_display_point(&self.display_map, app)
                    .unwrap();
                let new_head = movement::next_word_boundary(&self.display_map, head, app).unwrap();
                let anchor = self
                    .display_map
                    .anchor_before(new_head, Bias::Left, app)
                    .unwrap();
                selection.start = anchor.clone();
                selection.end = anchor;
                selection.reversed = false;
                selection.goal_column = None;
            }
        }
        self.update_selections(selections, true, ctx);
    }

    pub fn select_to_next_word_boundary(&mut self, _: &(), ctx: &mut ViewContext<Self>) {
        let app = ctx.as_ref();
        let mut selections = self.selections(app).to_vec();
        {
            let buffer = self.buffer.read(ctx);
            for selection in &mut selections {
                let head = selection
                    .head()
                    .to_display_point(&self.display_map, app)
                    .unwrap();
                let new_head = movement::next_word_boundary(&self.display_map, head, app).unwrap();
                let anchor = self
                    .display_map
                    .anchor_before(new_head, Bias::Left, app)
                    .unwrap();
                selection.set_head(buffer, anchor);
                selection.goal_column = None;
            }
        }
        self.update_selections(selections, true, ctx);
    }

    pub fn delete_to_next_word_boundary(&mut self, _: &(), ctx: &mut ViewContext<Self>) {
        self.start_transaction(ctx);
        self.select_to_next_word_boundary(&(), ctx);
        self.delete(&(), ctx);
        self.end_transaction(ctx);
    }

    pub fn move_to_beginning_of_line(&mut self, _: &(), ctx: &mut ViewContext<Self>) {
        let app = ctx.as_ref();
        let mut selections = self.selections(app).to_vec();
        {
            for selection in &mut selections {
                let head = selection
                    .head()
                    .to_display_point(&self.display_map, app)
                    .unwrap();
                let new_head =
                    movement::line_beginning(&self.display_map, head, true, app).unwrap();
                let anchor = self
                    .display_map
                    .anchor_before(new_head, Bias::Left, app)
                    .unwrap();
                selection.start = anchor.clone();
                selection.end = anchor;
                selection.reversed = false;
                selection.goal_column = None;
            }
        }
        self.update_selections(selections, true, ctx);
    }

    pub fn select_to_beginning_of_line(
        &mut self,
        toggle_indent: &bool,
        ctx: &mut ViewContext<Self>,
    ) {
        let app = ctx.as_ref();
        let mut selections = self.selections(app).to_vec();
        {
            let buffer = self.buffer.read(ctx);
            for selection in &mut selections {
                let head = selection
                    .head()
                    .to_display_point(&self.display_map, app)
                    .unwrap();
                let new_head =
                    movement::line_beginning(&self.display_map, head, *toggle_indent, app).unwrap();
                let anchor = self
                    .display_map
                    .anchor_before(new_head, Bias::Left, app)
                    .unwrap();
                selection.set_head(buffer, anchor);
                selection.goal_column = None;
            }
        }
        self.update_selections(selections, true, ctx);
    }

    pub fn delete_to_beginning_of_line(&mut self, _: &(), ctx: &mut ViewContext<Self>) {
        self.start_transaction(ctx);
        self.select_to_beginning_of_line(&false, ctx);
        self.backspace(&(), ctx);
        self.end_transaction(ctx);
    }

    pub fn move_to_end_of_line(&mut self, _: &(), ctx: &mut ViewContext<Self>) {
        let app = ctx.as_ref();
        let mut selections = self.selections(app).to_vec();
        {
            for selection in &mut selections {
                let head = selection
                    .head()
                    .to_display_point(&self.display_map, app)
                    .unwrap();
                let new_head = movement::line_end(&self.display_map, head, app).unwrap();
                let anchor = self
                    .display_map
                    .anchor_before(new_head, Bias::Left, app)
                    .unwrap();
                selection.start = anchor.clone();
                selection.end = anchor;
                selection.reversed = false;
                selection.goal_column = None;
            }
        }
        self.update_selections(selections, true, ctx);
    }

    pub fn select_to_end_of_line(&mut self, _: &(), ctx: &mut ViewContext<Self>) {
        let app = ctx.as_ref();
        let mut selections = self.selections(app).to_vec();
        {
            let buffer = self.buffer.read(ctx);
            for selection in &mut selections {
                let head = selection
                    .head()
                    .to_display_point(&self.display_map, app)
                    .unwrap();
                let new_head = movement::line_end(&self.display_map, head, app).unwrap();
                let anchor = self
                    .display_map
                    .anchor_before(new_head, Bias::Left, app)
                    .unwrap();
                selection.set_head(buffer, anchor);
                selection.goal_column = None;
            }
        }
        self.update_selections(selections, true, ctx);
    }

    pub fn delete_to_end_of_line(&mut self, _: &(), ctx: &mut ViewContext<Self>) {
        self.start_transaction(ctx);
        self.select_to_end_of_line(&(), ctx);
        self.delete(&(), ctx);
        self.end_transaction(ctx);
    }

    pub fn move_to_beginning(&mut self, _: &(), ctx: &mut ViewContext<Self>) {
        let buffer = self.buffer.read(ctx);
        let cursor = buffer.anchor_before(Point::new(0, 0)).unwrap();
        let selection = Selection {
            start: cursor.clone(),
            end: cursor,
            reversed: false,
            goal_column: None,
        };
        self.update_selections(vec![selection], true, ctx);
    }

    pub fn select_to_beginning(&mut self, _: &(), ctx: &mut ViewContext<Self>) {
        let mut selection = self.selections(ctx.as_ref()).last().unwrap().clone();
        selection.set_head(self.buffer.read(ctx), Anchor::Start);
        self.update_selections(vec![selection], true, ctx);
    }

    pub fn move_to_end(&mut self, _: &(), ctx: &mut ViewContext<Self>) {
        let buffer = self.buffer.read(ctx);
        let cursor = buffer.anchor_before(buffer.max_point()).unwrap();
        let selection = Selection {
            start: cursor.clone(),
            end: cursor,
            reversed: false,
            goal_column: None,
        };
        self.update_selections(vec![selection], true, ctx);
    }

    pub fn select_to_end(&mut self, _: &(), ctx: &mut ViewContext<Self>) {
        let mut selection = self.selections(ctx.as_ref()).last().unwrap().clone();
        selection.set_head(self.buffer.read(ctx), Anchor::End);
        self.update_selections(vec![selection], true, ctx);
    }

    pub fn select_all(&mut self, _: &(), ctx: &mut ViewContext<Self>) {
        let selection = Selection {
            start: Anchor::Start,
            end: Anchor::End,
            reversed: false,
            goal_column: None,
        };
        self.update_selections(vec![selection], false, ctx);
    }

    pub fn select_line(&mut self, _: &(), ctx: &mut ViewContext<Self>) {
        let app = ctx.as_ref();
        let buffer = self.buffer.read(app);
        let mut selections = self.selections(app).to_vec();
        let max_point = buffer.max_point();
        for selection in &mut selections {
            let (rows, _) = selection.buffer_rows_for_display_rows(true, &self.display_map, app);
            selection.start = buffer.anchor_before(Point::new(rows.start, 0)).unwrap();
            selection.end = buffer
                .anchor_before(cmp::min(max_point, Point::new(rows.end, 0)))
                .unwrap();
            selection.reversed = false;
        }
        self.update_selections(selections, true, ctx);
    }

    pub fn split_selection_into_lines(&mut self, _: &(), ctx: &mut ViewContext<Self>) {
        use super::RangeExt;

        let app = ctx.as_ref();
        let buffer = self.buffer.read(app);

        let mut to_unfold = Vec::new();
        let mut new_selections = Vec::new();
        for selection in self.selections(app) {
            let range = selection.range(buffer).sorted();
            if range.start.row != range.end.row {
                new_selections.push(Selection {
                    start: selection.start.clone(),
                    end: selection.start.clone(),
                    reversed: false,
                    goal_column: None,
                });
            }
            for row in range.start.row + 1..range.end.row {
                let cursor = buffer
                    .anchor_before(Point::new(row, buffer.line_len(row).unwrap()))
                    .unwrap();
                new_selections.push(Selection {
                    start: cursor.clone(),
                    end: cursor,
                    reversed: false,
                    goal_column: None,
                });
            }
            new_selections.push(Selection {
                start: selection.end.clone(),
                end: selection.end.clone(),
                reversed: false,
                goal_column: None,
            });
            to_unfold.push(range);
        }
        self.unfold_ranges(to_unfold, ctx);
        self.update_selections(new_selections, true, ctx);
    }

    pub fn selections_in_range<'a>(
        &'a self,
        range: Range<DisplayPoint>,
        app: &'a AppContext,
    ) -> impl 'a + Iterator<Item = Range<DisplayPoint>> {
        let start = self
            .display_map
            .anchor_before(range.start, Bias::Left, app)
            .unwrap();
        let start_index = self.selection_insertion_index(&start, app);
        let pending_selection = self.pending_selection.as_ref().and_then(|s| {
            let selection_range = s.display_range(&self.display_map, app);
            if selection_range.start <= range.end || selection_range.end <= range.end {
                Some(selection_range)
            } else {
                None
            }
        });
        self.selections(app)[start_index..]
            .iter()
            .map(move |s| s.display_range(&self.display_map, app))
            .take_while(move |r| r.start <= range.end || r.end <= range.end)
            .chain(pending_selection)
    }

    fn selection_insertion_index(&self, start: &Anchor, app: &AppContext) -> usize {
        let buffer = self.buffer.read(app);
        let selections = self.selections(app);
        match selections.binary_search_by(|probe| probe.start.cmp(&start, buffer).unwrap()) {
            Ok(index) => index,
            Err(index) => {
                if index > 0
                    && selections[index - 1].end.cmp(&start, buffer).unwrap() == Ordering::Greater
                {
                    index - 1
                } else {
                    index
                }
            }
        }
    }

    fn selections<'a>(&self, app: &'a AppContext) -> &'a [Selection] {
        self.buffer
            .read(app)
            .selections(self.selection_set_id)
            .unwrap()
    }

    fn update_selections(
        &mut self,
        mut selections: Vec<Selection>,
        autoscroll: bool,
        ctx: &mut ViewContext<Self>,
    ) {
        // Merge overlapping selections.
        let buffer = self.buffer.read(ctx);
        let mut i = 1;
        while i < selections.len() {
            if selections[i - 1]
                .end
                .cmp(&selections[i].start, buffer)
                .unwrap()
                >= Ordering::Equal
            {
                let removed = selections.remove(i);
                if removed.start.cmp(&selections[i - 1].start, buffer).unwrap() < Ordering::Equal {
                    selections[i - 1].start = removed.start;
                }
                if removed.end.cmp(&selections[i - 1].end, buffer).unwrap() > Ordering::Equal {
                    selections[i - 1].end = removed.end;
                }
            } else {
                i += 1;
            }
        }

        self.buffer.update(ctx, |buffer, ctx| {
            buffer
                .update_selection_set(self.selection_set_id, selections, Some(ctx))
                .unwrap()
        });
        self.pause_cursor_blinking(ctx);

        if autoscroll {
            *self.autoscroll_requested.lock() = true;
            ctx.notify();
        }
    }

    fn start_transaction(&self, ctx: &mut ViewContext<Self>) {
        self.buffer.update(ctx, |buffer, _| {
            buffer
                .start_transaction(Some(self.selection_set_id))
                .unwrap()
        });
    }

    fn end_transaction(&self, ctx: &mut ViewContext<Self>) {
        self.buffer.update(ctx, |buffer, ctx| {
            buffer
                .end_transaction(Some(self.selection_set_id), Some(ctx))
                .unwrap()
        });
    }

    pub fn page_up(&mut self, _: &(), _: &mut ViewContext<Self>) {
        log::info!("BufferView::page_up");
    }

    pub fn page_down(&mut self, _: &(), _: &mut ViewContext<Self>) {
        log::info!("BufferView::page_down");
    }

    pub fn fold(&mut self, _: &(), ctx: &mut ViewContext<Self>) {
        use super::RangeExt;

        let mut fold_ranges = Vec::new();

        let app = ctx.as_ref();
        for selection in self.selections(app) {
            let range = selection.display_range(&self.display_map, app).sorted();
            let buffer_start_row = range
                .start
                .to_buffer_point(&self.display_map, Bias::Left, app)
                .unwrap()
                .row;

            for row in (0..=range.end.row()).rev() {
                if self.is_line_foldable(row, app)
                    && !self.display_map.is_line_folded(row, ctx.as_ref())
                {
                    let fold_range = self.foldable_range_for_line(row, app).unwrap();
                    if fold_range.end.row >= buffer_start_row {
                        fold_ranges.push(fold_range);
                        if row <= range.start.row() {
                            break;
                        }
                    }
                }
            }
        }

        self.fold_ranges(fold_ranges, ctx);
    }

    pub fn unfold(&mut self, _: &(), ctx: &mut ViewContext<Self>) {
        use super::RangeExt;

        let app = ctx.as_ref();
        let buffer = self.buffer.read(app);
        let ranges = self
            .selections(app)
            .iter()
            .map(|s| {
                let range = s.display_range(&self.display_map, app).sorted();
                let mut start = range
                    .start
                    .to_buffer_point(&self.display_map, Bias::Left, app)
                    .unwrap();
                let mut end = range
                    .end
                    .to_buffer_point(&self.display_map, Bias::Left, app)
                    .unwrap();
                start.column = 0;
                end.column = buffer.line_len(end.row).unwrap();
                start..end
            })
            .collect::<Vec<_>>();
        self.unfold_ranges(ranges, ctx);
    }

    fn is_line_foldable(&self, display_row: u32, app: &AppContext) -> bool {
        let max_point = self.max_point(app);
        if display_row >= max_point.row() {
            false
        } else {
            let (start_indent, is_blank) = self.display_map.line_indent(display_row, app).unwrap();
            if is_blank {
                false
            } else {
                for display_row in display_row + 1..=max_point.row() {
                    let (indent, is_blank) =
                        self.display_map.line_indent(display_row, app).unwrap();
                    if !is_blank {
                        return indent > start_indent;
                    }
                }
                false
            }
        }
    }

    fn foldable_range_for_line(&self, start_row: u32, app: &AppContext) -> Result<Range<Point>> {
        let max_point = self.max_point(app);

        let (start_indent, _) = self.display_map.line_indent(start_row, app)?;
        let start = DisplayPoint::new(start_row, self.line_len(start_row, app)?);
        let mut end = None;
        for row in start_row + 1..=max_point.row() {
            let (indent, is_blank) = self.display_map.line_indent(row, app)?;
            if !is_blank && indent <= start_indent {
                end = Some(DisplayPoint::new(row - 1, self.line_len(row - 1, app)?));
                break;
            }
        }

        let end = end.unwrap_or(max_point);
        return Ok(start.to_buffer_point(&self.display_map, Bias::Left, app)?
            ..end.to_buffer_point(&self.display_map, Bias::Left, app)?);
    }

    pub fn fold_selected_ranges(&mut self, _: &(), ctx: &mut ViewContext<Self>) {
        use super::RangeExt;

        let buffer = self.buffer.read(ctx);
        let ranges = self
            .selections(ctx.as_ref())
            .iter()
            .map(|s| s.range(buffer).sorted())
            .collect();
        self.fold_ranges(ranges, ctx);
    }

    fn fold_ranges<T: ToOffset>(&mut self, ranges: Vec<Range<T>>, ctx: &mut ViewContext<Self>) {
        if !ranges.is_empty() {
            self.display_map.fold(ranges, ctx.as_ref()).unwrap();
            *self.autoscroll_requested.lock() = true;
            ctx.notify();
        }
    }

    fn unfold_ranges<T: ToOffset>(&mut self, ranges: Vec<Range<T>>, ctx: &mut ViewContext<Self>) {
        if !ranges.is_empty() {
            self.display_map.unfold(ranges, ctx.as_ref()).unwrap();
            *self.autoscroll_requested.lock() = true;
            ctx.notify();
        }
    }

    pub fn line(&self, display_row: u32, ctx: &AppContext) -> Result<String> {
        self.display_map.line(display_row, ctx)
    }

    pub fn line_len(&self, display_row: u32, ctx: &AppContext) -> Result<u32> {
        self.display_map.line_len(display_row, ctx)
    }

    pub fn rightmost_point(&self, ctx: &AppContext) -> DisplayPoint {
        self.display_map.rightmost_point(ctx)
    }

    pub fn max_point(&self, ctx: &AppContext) -> DisplayPoint {
        self.display_map.max_point(ctx)
    }

    pub fn text(&self, ctx: &AppContext) -> String {
        self.display_map.text(ctx)
    }

    pub fn font_size(&self) -> f32 {
        self.settings.borrow().buffer_font_size
    }

    pub fn font_ascent(&self, font_cache: &FontCache) -> f32 {
        let settings = self.settings.borrow();
        let font_id = font_cache.default_font(settings.buffer_font_family);
        let ascent = font_cache.metric(font_id, |m| m.ascent);
        font_cache.scale_metric(ascent, font_id, settings.buffer_font_size)
    }

    pub fn font_descent(&self, font_cache: &FontCache) -> f32 {
        let settings = self.settings.borrow();
        let font_id = font_cache.default_font(settings.buffer_font_family);
        let ascent = font_cache.metric(font_id, |m| m.descent);
        font_cache.scale_metric(ascent, font_id, settings.buffer_font_size)
    }

    pub fn line_height(&self, font_cache: &FontCache) -> f32 {
        let settings = self.settings.borrow();
        let font_id = font_cache.default_font(settings.buffer_font_family);
        font_cache.line_height(font_id, settings.buffer_font_size)
    }

    pub fn em_width(&self, font_cache: &FontCache) -> f32 {
        let settings = self.settings.borrow();
        let font_id = font_cache.default_font(settings.buffer_font_family);
        font_cache.em_width(font_id, settings.buffer_font_size)
    }

    // TODO: Can we make this not return a result?
    pub fn max_line_number_width(
        &self,
        font_cache: &FontCache,
        layout_cache: &TextLayoutCache,
        app: &AppContext,
    ) -> Result<f32> {
        let settings = self.settings.borrow();
        let font_size = settings.buffer_font_size;
        let font_id =
            font_cache.select_font(settings.buffer_font_family, &FontProperties::new())?;
        let digit_count = ((self.buffer.read(app).max_point().row + 1) as f32)
            .log10()
            .floor() as usize
            + 1;

        Ok(layout_cache
            .layout_str(
                "1".repeat(digit_count).as_str(),
                font_size,
                &[(0..digit_count, font_id)],
            )
            .width)
    }

    pub fn layout_line_numbers(
        &self,
        viewport_height: f32,
        font_cache: &FontCache,
        layout_cache: &TextLayoutCache,
        ctx: &AppContext,
    ) -> Result<Vec<Arc<text_layout::Line>>> {
        let settings = self.settings.borrow();
        let font_size = settings.buffer_font_size;
        let font_id =
            font_cache.select_font(settings.buffer_font_family, &FontProperties::new())?;

        let start_row = self.scroll_position().y() as usize;
        let end_row = cmp::min(
            self.max_point(ctx).row() as usize,
            start_row + (viewport_height / self.line_height(font_cache)).ceil() as usize,
        );
        let line_count = end_row - start_row + 1;

        let mut layouts = Vec::with_capacity(line_count);
        let mut line_number = String::new();
        for buffer_row in self
            .display_map
            .snapshot(ctx)
            .buffer_rows(start_row as u32)?
            .take(line_count)
        {
            line_number.clear();
            write!(&mut line_number, "{}", buffer_row + 1).unwrap();
            layouts.push(layout_cache.layout_str(
                &line_number,
                font_size,
                &[(0..line_number.len(), font_id)],
            ));
        }

        Ok(layouts)
    }

    pub fn layout_lines(
        &self,
        mut rows: Range<u32>,
        font_cache: &FontCache,
        layout_cache: &TextLayoutCache,
        ctx: &AppContext,
    ) -> Result<Vec<Arc<text_layout::Line>>> {
        rows.end = cmp::min(rows.end, self.display_map.max_point(ctx).row() + 1);
        if rows.start >= rows.end {
            return Ok(Vec::new());
        }

        let settings = self.settings.borrow();
        let font_id =
            font_cache.select_font(settings.buffer_font_family, &FontProperties::new())?;
        let font_size = settings.buffer_font_size;

        let mut layouts = Vec::with_capacity(rows.len());
        let mut line = String::new();
        let mut line_len = 0;
        let mut row = rows.start;
        let snapshot = self.display_map.snapshot(ctx);
        let chars = snapshot
            .chars_at(DisplayPoint::new(rows.start, 0), ctx)
            .unwrap();
        for char in chars.chain(Some('\n')) {
            if char == '\n' {
                layouts.push(layout_cache.layout_str(&line, font_size, &[(0..line_len, font_id)]));
                line.clear();
                line_len = 0;
                row += 1;
                if row == rows.end {
                    break;
                }
            } else {
                line_len += 1;
                line.push(char);
            }
        }

        Ok(layouts)
    }

    pub fn layout_line(
        &self,
        row: u32,
        font_cache: &FontCache,
        layout_cache: &TextLayoutCache,
        app: &AppContext,
    ) -> Result<Arc<text_layout::Line>> {
        let settings = self.settings.borrow();
        let font_id =
            font_cache.select_font(settings.buffer_font_family, &FontProperties::new())?;

        let line = self.line(row, app)?;

        Ok(layout_cache.layout_str(
            &line,
            settings.buffer_font_size,
            &[(0..self.line_len(row, app)? as usize, font_id)],
        ))
    }

    fn next_blink_epoch(&mut self) -> usize {
        self.blink_epoch += 1;
        self.blink_epoch
    }

    fn pause_cursor_blinking(&mut self, ctx: &mut ViewContext<Self>) {
        self.cursors_visible = true;
        ctx.notify();

        let epoch = self.next_blink_epoch();
        ctx.spawn(
            async move {
                Timer::after(CURSOR_BLINK_INTERVAL).await;
                epoch
            },
            Self::resume_cursor_blinking,
        )
        .detach();
    }

    fn resume_cursor_blinking(&mut self, epoch: usize, ctx: &mut ViewContext<Self>) {
        if epoch == self.blink_epoch {
            self.blinking_paused = false;
            self.blink_cursors(epoch, ctx);
        }
    }

    fn blink_cursors(&mut self, epoch: usize, ctx: &mut ViewContext<Self>) {
        if epoch == self.blink_epoch && self.focused && !self.blinking_paused {
            self.cursors_visible = !self.cursors_visible;
            ctx.notify();

            let epoch = self.next_blink_epoch();
            ctx.spawn(
                async move {
                    Timer::after(CURSOR_BLINK_INTERVAL).await;
                    epoch
                },
                Self::blink_cursors,
            )
            .detach();
        }
    }

    pub fn cursors_visible(&self) -> bool {
        self.cursors_visible
    }

    fn on_buffer_changed(&mut self, _: ModelHandle<Buffer>, ctx: &mut ViewContext<Self>) {
        ctx.notify();
    }

    fn on_buffer_event(
        &mut self,
        _: ModelHandle<Buffer>,
        event: &buffer::Event,
        ctx: &mut ViewContext<Self>,
    ) {
        match event {
            buffer::Event::Edited => ctx.emit(Event::Edited),
            buffer::Event::Dirtied => ctx.emit(Event::Dirtied),
            buffer::Event::Saved => ctx.emit(Event::Saved),
            buffer::Event::FileHandleChanged => ctx.emit(Event::FileHandleChanged),
        }
    }
}

pub enum Event {
    Activate,
    Edited,
    Blurred,
    Dirtied,
    Saved,
    FileHandleChanged,
}

impl Entity for BufferView {
    type Event = Event;
}

impl View for BufferView {
    fn render<'a>(&self, _: &AppContext) -> ElementBox {
        BufferElement::new(self.handle.clone()).boxed()
    }

    fn ui_name() -> &'static str {
        "BufferView"
    }

    fn on_focus(&mut self, ctx: &mut ViewContext<Self>) {
        self.focused = true;
        self.blink_cursors(self.blink_epoch, ctx);
    }

    fn on_blur(&mut self, ctx: &mut ViewContext<Self>) {
        self.focused = false;
        self.cursors_visible = false;
        ctx.emit(Event::Blurred);
        ctx.notify();
    }
}

impl workspace::Item for Buffer {
    type View = BufferView;

    fn file(&self) -> Option<&FileHandle> {
        self.file()
    }

    fn build_view(
        handle: ModelHandle<Self>,
        settings: watch::Receiver<Settings>,
        ctx: &mut ViewContext<Self::View>,
    ) -> Self::View {
        BufferView::for_buffer(handle, settings, ctx)
    }
}

impl workspace::ItemView for BufferView {
    fn should_activate_item_on_event(event: &Self::Event) -> bool {
        matches!(event, Event::Activate)
    }

    fn should_update_tab_on_event(event: &Self::Event) -> bool {
        matches!(
            event,
            Event::Saved | Event::Dirtied | Event::FileHandleChanged
        )
    }

    fn title(&self, app: &AppContext) -> std::string::String {
        let filename = self
            .buffer
            .read(app)
            .file()
            .and_then(|file| file.file_name(app));
        if let Some(name) = filename {
            name.to_string_lossy().into()
        } else {
            "untitled".into()
        }
    }

    fn entry_id(&self, ctx: &AppContext) -> Option<(usize, Arc<Path>)> {
        self.buffer.read(ctx).file().map(|file| file.entry_id())
    }

    fn clone_on_split(&self, ctx: &mut ViewContext<Self>) -> Option<Self>
    where
        Self: Sized,
    {
        let clone = BufferView::for_buffer(self.buffer.clone(), self.settings.clone(), ctx);
        *clone.scroll_position.lock() = *self.scroll_position.lock();
        Some(clone)
    }

    fn save(
        &mut self,
        new_file: Option<FileHandle>,
        ctx: &mut ViewContext<Self>,
    ) -> LocalBoxFuture<'static, Result<()>> {
        self.buffer.update(ctx, |b, ctx| b.save(new_file, ctx))
    }

    fn is_dirty(&self, ctx: &AppContext) -> bool {
        self.buffer.read(ctx).is_dirty()
    }
}

#[cfg(test)]
mod tests {
    use super::*;
    use crate::{editor::Point, settings, test::sample_text};
    use gpui::App;
    use unindent::Unindent;

    #[test]
    fn test_selection_with_mouse() {
        App::test((), |app| {
            let buffer =
                app.add_model(|ctx| Buffer::new(0, "aaaaaa\nbbbbbb\ncccccc\ndddddd\n", ctx));
            let settings = settings::channel(&app.font_cache()).unwrap().1;
            let (_, buffer_view) =
                app.add_window(|ctx| BufferView::for_buffer(buffer, settings, ctx));

            buffer_view.update(app, |view, ctx| {
                view.begin_selection(DisplayPoint::new(2, 2), false, ctx);
            });

            let view = buffer_view.read(app);
            let selections = view
                .selections_in_range(
                    DisplayPoint::zero()..view.max_point(app.as_ref()),
                    app.as_ref(),
                )
                .collect::<Vec<_>>();
            assert_eq!(
                selections,
                [DisplayPoint::new(2, 2)..DisplayPoint::new(2, 2)]
            );

            buffer_view.update(app, |view, ctx| {
                view.update_selection(DisplayPoint::new(3, 3), Vector2F::zero(), ctx);
            });

            let view = buffer_view.read(app);
            let selections = view
                .selections_in_range(
                    DisplayPoint::zero()..view.max_point(app.as_ref()),
                    app.as_ref(),
                )
                .collect::<Vec<_>>();
            assert_eq!(
                selections,
                [DisplayPoint::new(2, 2)..DisplayPoint::new(3, 3)]
            );

            buffer_view.update(app, |view, ctx| {
                view.update_selection(DisplayPoint::new(1, 1), Vector2F::zero(), ctx);
            });

            let view = buffer_view.read(app);
            let selections = view
                .selections_in_range(
                    DisplayPoint::zero()..view.max_point(app.as_ref()),
                    app.as_ref(),
                )
                .collect::<Vec<_>>();
            assert_eq!(
                selections,
                [DisplayPoint::new(2, 2)..DisplayPoint::new(1, 1)]
            );

            buffer_view.update(app, |view, ctx| {
                view.end_selection(ctx);
                view.update_selection(DisplayPoint::new(3, 3), Vector2F::zero(), ctx);
            });

            let view = buffer_view.read(app);
            let selections = view
                .selections_in_range(
                    DisplayPoint::zero()..view.max_point(app.as_ref()),
                    app.as_ref(),
                )
                .collect::<Vec<_>>();
            assert_eq!(
                selections,
                [DisplayPoint::new(2, 2)..DisplayPoint::new(1, 1)]
            );

            buffer_view.update(app, |view, ctx| {
                view.begin_selection(DisplayPoint::new(3, 3), true, ctx);
                view.update_selection(DisplayPoint::new(0, 0), Vector2F::zero(), ctx);
            });

            let view = buffer_view.read(app);
            let selections = view
                .selections_in_range(
                    DisplayPoint::zero()..view.max_point(app.as_ref()),
                    app.as_ref(),
                )
                .collect::<Vec<_>>();
            assert_eq!(
                selections,
                [
                    DisplayPoint::new(2, 2)..DisplayPoint::new(1, 1),
                    DisplayPoint::new(3, 3)..DisplayPoint::new(0, 0)
                ]
            );

            buffer_view.update(app, |view, ctx| {
                view.end_selection(ctx);
            });

            let view = buffer_view.read(app);
            let selections = view
                .selections_in_range(
                    DisplayPoint::zero()..view.max_point(app.as_ref()),
                    app.as_ref(),
                )
                .collect::<Vec<_>>();
            assert_eq!(
                selections,
                [DisplayPoint::new(3, 3)..DisplayPoint::new(0, 0)]
            );
        });
    }

    #[test]
    fn test_layout_line_numbers() {
        App::test((), |app| {
            let layout_cache = TextLayoutCache::new(app.platform().fonts());
            let font_cache = app.font_cache().clone();

            let buffer = app.add_model(|ctx| Buffer::new(0, sample_text(6, 6), ctx));

            let settings = settings::channel(&font_cache).unwrap().1;
            let (_, view) =
                app.add_window(|ctx| BufferView::for_buffer(buffer.clone(), settings, ctx));

            let layouts = view
                .read(app)
                .layout_line_numbers(1000.0, &font_cache, &layout_cache, app.as_ref())
                .unwrap();
            assert_eq!(layouts.len(), 6);
        })
    }

    #[test]
    fn test_fold() {
        App::test((), |app| {
            let buffer = app.add_model(|ctx| {
                Buffer::new(
                    0,
                    "
                    impl Foo {
                        // Hello!

                        fn a() {
                            1
                        }

                        fn b() {
                            2
                        }

                        fn c() {
                            3
                        }
                    }
                "
                    .unindent(),
                    ctx,
                )
            });
            let settings = settings::channel(&app.font_cache()).unwrap().1;
            let (_, view) =
                app.add_window(|ctx| BufferView::for_buffer(buffer.clone(), settings, ctx));

            view.update(app, |view, ctx| {
                view.select_display_ranges(
                    &[DisplayPoint::new(8, 0)..DisplayPoint::new(12, 0)],
                    ctx,
                )
                .unwrap();
                view.fold(&(), ctx);
                assert_eq!(
                    view.text(ctx.as_ref()),
                    "
                    impl Foo {
                        // Hello!

                        fn a() {
                            1
                        }

                        fn b() {…
                        }

                        fn c() {…
                        }
                    }
                "
                    .unindent(),
                );

                view.fold(&(), ctx);
                assert_eq!(
                    view.text(ctx.as_ref()),
                    "
                    impl Foo {…
                    }
                "
                    .unindent(),
                );

                view.unfold(&(), ctx);
                assert_eq!(
                    view.text(ctx.as_ref()),
                    "
                    impl Foo {
                        // Hello!

                        fn a() {
                            1
                        }

                        fn b() {…
                        }

                        fn c() {…
                        }
                    }
                "
                    .unindent(),
                );

                view.unfold(&(), ctx);
                assert_eq!(view.text(ctx.as_ref()), buffer.read(ctx).text());
            });
        });
    }

    #[test]
    fn test_move_cursor() {
        App::test((), |app| {
            let buffer = app.add_model(|ctx| Buffer::new(0, sample_text(6, 6), ctx));
            let settings = settings::channel(&app.font_cache()).unwrap().1;
            let (_, view) =
                app.add_window(|ctx| BufferView::for_buffer(buffer.clone(), settings, ctx));

            buffer.update(app, |buffer, ctx| {
                buffer
                    .edit(
                        vec![
                            Point::new(1, 0)..Point::new(1, 0),
                            Point::new(1, 1)..Point::new(1, 1),
                        ],
                        "\t",
                        Some(ctx),
                    )
                    .unwrap();
            });

            view.update(app, |view, ctx| {
                view.move_down(&(), ctx);
                assert_eq!(
                    view.selection_ranges(ctx.as_ref()),
                    &[DisplayPoint::new(1, 0)..DisplayPoint::new(1, 0)]
                );

                view.move_right(&(), ctx);
                assert_eq!(
                    view.selection_ranges(ctx.as_ref()),
                    &[DisplayPoint::new(1, 4)..DisplayPoint::new(1, 4)]
                );

                view.move_left(&(), ctx);
                assert_eq!(
                    view.selection_ranges(ctx.as_ref()),
                    &[DisplayPoint::new(1, 0)..DisplayPoint::new(1, 0)]
                );

                view.move_up(&(), ctx);
                assert_eq!(
                    view.selection_ranges(ctx.as_ref()),
                    &[DisplayPoint::new(0, 0)..DisplayPoint::new(0, 0)]
                );

                view.move_to_end(&(), ctx);
                assert_eq!(
                    view.selection_ranges(ctx.as_ref()),
                    &[DisplayPoint::new(5, 6)..DisplayPoint::new(5, 6)]
                );

                view.move_to_beginning(&(), ctx);
                assert_eq!(
                    view.selection_ranges(ctx.as_ref()),
                    &[DisplayPoint::new(0, 0)..DisplayPoint::new(0, 0)]
                );

                view.select_display_ranges(
                    &[DisplayPoint::new(0, 1)..DisplayPoint::new(0, 2)],
                    ctx,
                )
                .unwrap();
                view.select_to_beginning(&(), ctx);
                assert_eq!(
                    view.selection_ranges(ctx.as_ref()),
                    &[DisplayPoint::new(0, 1)..DisplayPoint::new(0, 0)]
                );

                view.select_to_end(&(), ctx);
                assert_eq!(
                    view.selection_ranges(ctx.as_ref()),
                    &[DisplayPoint::new(0, 1)..DisplayPoint::new(5, 6)]
                );
            });
        });
    }

    #[test]
    fn test_beginning_end_of_line() {
        App::test((), |app| {
            let buffer = app.add_model(|ctx| Buffer::new(0, "abc\n  def", ctx));
            let settings = settings::channel(&app.font_cache()).unwrap().1;
            let (_, view) = app.add_window(|ctx| BufferView::for_buffer(buffer, settings, ctx));
            view.update(app, |view, ctx| {
                view.select_display_ranges(
                    &[
                        DisplayPoint::new(0, 1)..DisplayPoint::new(0, 1),
                        DisplayPoint::new(1, 4)..DisplayPoint::new(1, 4),
                    ],
                    ctx,
                )
                .unwrap();
            });

            view.update(app, |view, ctx| view.move_to_beginning_of_line(&(), ctx));
            assert_eq!(
                view.read(app).selection_ranges(app.as_ref()),
                &[
                    DisplayPoint::new(0, 0)..DisplayPoint::new(0, 0),
                    DisplayPoint::new(1, 2)..DisplayPoint::new(1, 2),
                ]
            );

            view.update(app, |view, ctx| view.move_to_beginning_of_line(&(), ctx));
            assert_eq!(
                view.read(app).selection_ranges(app.as_ref()),
                &[
                    DisplayPoint::new(0, 0)..DisplayPoint::new(0, 0),
                    DisplayPoint::new(1, 0)..DisplayPoint::new(1, 0),
                ]
            );

            view.update(app, |view, ctx| view.move_to_beginning_of_line(&(), ctx));
            assert_eq!(
                view.read(app).selection_ranges(app.as_ref()),
                &[
                    DisplayPoint::new(0, 0)..DisplayPoint::new(0, 0),
                    DisplayPoint::new(1, 2)..DisplayPoint::new(1, 2),
                ]
            );

            view.update(app, |view, ctx| view.move_to_end_of_line(&(), ctx));
            assert_eq!(
                view.read(app).selection_ranges(app.as_ref()),
                &[
                    DisplayPoint::new(0, 3)..DisplayPoint::new(0, 3),
                    DisplayPoint::new(1, 5)..DisplayPoint::new(1, 5),
                ]
            );

            // Moving to the end of line again is a no-op.
            view.update(app, |view, ctx| view.move_to_end_of_line(&(), ctx));
            assert_eq!(
                view.read(app).selection_ranges(app.as_ref()),
                &[
                    DisplayPoint::new(0, 3)..DisplayPoint::new(0, 3),
                    DisplayPoint::new(1, 5)..DisplayPoint::new(1, 5),
                ]
            );

            view.update(app, |view, ctx| {
                view.move_left(&(), ctx);
                view.select_to_beginning_of_line(&true, ctx);
            });
            assert_eq!(
                view.read(app).selection_ranges(app.as_ref()),
                &[
                    DisplayPoint::new(0, 2)..DisplayPoint::new(0, 0),
                    DisplayPoint::new(1, 4)..DisplayPoint::new(1, 2),
                ]
            );

            view.update(app, |view, ctx| {
                view.select_to_beginning_of_line(&true, ctx)
            });
            assert_eq!(
                view.read(app).selection_ranges(app.as_ref()),
                &[
                    DisplayPoint::new(0, 2)..DisplayPoint::new(0, 0),
                    DisplayPoint::new(1, 4)..DisplayPoint::new(1, 0),
                ]
            );

            view.update(app, |view, ctx| {
                view.select_to_beginning_of_line(&true, ctx)
            });
            assert_eq!(
                view.read(app).selection_ranges(app.as_ref()),
                &[
                    DisplayPoint::new(0, 2)..DisplayPoint::new(0, 0),
                    DisplayPoint::new(1, 4)..DisplayPoint::new(1, 2),
                ]
            );

            view.update(app, |view, ctx| view.select_to_end_of_line(&(), ctx));
            assert_eq!(
                view.read(app).selection_ranges(app.as_ref()),
                &[
                    DisplayPoint::new(0, 2)..DisplayPoint::new(0, 3),
                    DisplayPoint::new(1, 4)..DisplayPoint::new(1, 5),
                ]
            );

            view.update(app, |view, ctx| view.delete_to_end_of_line(&(), ctx));
            assert_eq!(view.read(app).text(app.as_ref()), "ab\n  de");
            assert_eq!(
                view.read(app).selection_ranges(app.as_ref()),
                &[
                    DisplayPoint::new(0, 2)..DisplayPoint::new(0, 2),
                    DisplayPoint::new(1, 4)..DisplayPoint::new(1, 4),
                ]
            );

            view.update(app, |view, ctx| view.delete_to_beginning_of_line(&(), ctx));
            assert_eq!(view.read(app).text(app.as_ref()), "\n");
            assert_eq!(
                view.read(app).selection_ranges(app.as_ref()),
                &[
                    DisplayPoint::new(0, 0)..DisplayPoint::new(0, 0),
                    DisplayPoint::new(1, 0)..DisplayPoint::new(1, 0),
                ]
            );
        });
    }

    #[test]
    fn test_prev_next_word_boundary() {
        App::test((), |app| {
            let buffer = app
                .add_model(|ctx| Buffer::new(0, "use std::str::{foo, bar}\n\n  {baz.qux()}", ctx));
            let settings = settings::channel(&app.font_cache()).unwrap().1;
            let (_, view) = app.add_window(|ctx| BufferView::for_buffer(buffer, settings, ctx));
            view.update(app, |view, ctx| {
                view.select_display_ranges(
                    &[
                        DisplayPoint::new(0, 11)..DisplayPoint::new(0, 11),
                        DisplayPoint::new(2, 4)..DisplayPoint::new(2, 4),
                    ],
                    ctx,
                )
                .unwrap();
            });

            view.update(app, |view, ctx| {
                view.move_to_previous_word_boundary(&(), ctx)
            });
            assert_eq!(
                view.read(app).selection_ranges(app.as_ref()),
                &[
                    DisplayPoint::new(0, 9)..DisplayPoint::new(0, 9),
                    DisplayPoint::new(2, 3)..DisplayPoint::new(2, 3),
                ]
            );

            view.update(app, |view, ctx| {
                view.move_to_previous_word_boundary(&(), ctx)
            });
            assert_eq!(
                view.read(app).selection_ranges(app.as_ref()),
                &[
                    DisplayPoint::new(0, 7)..DisplayPoint::new(0, 7),
                    DisplayPoint::new(2, 2)..DisplayPoint::new(2, 2),
                ]
            );

            view.update(app, |view, ctx| {
                view.move_to_previous_word_boundary(&(), ctx)
            });
            assert_eq!(
                view.read(app).selection_ranges(app.as_ref()),
                &[
                    DisplayPoint::new(0, 4)..DisplayPoint::new(0, 4),
                    DisplayPoint::new(2, 0)..DisplayPoint::new(2, 0),
                ]
            );

            view.update(app, |view, ctx| {
                view.move_to_previous_word_boundary(&(), ctx)
            });
            assert_eq!(
                view.read(app).selection_ranges(app.as_ref()),
                &[
                    DisplayPoint::new(0, 3)..DisplayPoint::new(0, 3),
                    DisplayPoint::new(1, 0)..DisplayPoint::new(1, 0),
                ]
            );

            view.update(app, |view, ctx| {
                view.move_to_previous_word_boundary(&(), ctx)
            });
            assert_eq!(
                view.read(app).selection_ranges(app.as_ref()),
                &[
                    DisplayPoint::new(0, 0)..DisplayPoint::new(0, 0),
                    DisplayPoint::new(0, 24)..DisplayPoint::new(0, 24),
                ]
            );

            view.update(app, |view, ctx| {
                view.move_to_previous_word_boundary(&(), ctx)
            });
            assert_eq!(
                view.read(app).selection_ranges(app.as_ref()),
                &[
                    DisplayPoint::new(0, 0)..DisplayPoint::new(0, 0),
                    DisplayPoint::new(0, 23)..DisplayPoint::new(0, 23),
                ]
            );

            view.update(app, |view, ctx| view.move_to_next_word_boundary(&(), ctx));
            assert_eq!(
                view.read(app).selection_ranges(app.as_ref()),
                &[
                    DisplayPoint::new(0, 3)..DisplayPoint::new(0, 3),
                    DisplayPoint::new(0, 24)..DisplayPoint::new(0, 24),
                ]
            );

            view.update(app, |view, ctx| view.move_to_next_word_boundary(&(), ctx));
            assert_eq!(
                view.read(app).selection_ranges(app.as_ref()),
                &[
                    DisplayPoint::new(0, 4)..DisplayPoint::new(0, 4),
                    DisplayPoint::new(1, 0)..DisplayPoint::new(1, 0),
                ]
            );

            view.update(app, |view, ctx| view.move_to_next_word_boundary(&(), ctx));
            assert_eq!(
                view.read(app).selection_ranges(app.as_ref()),
                &[
                    DisplayPoint::new(0, 7)..DisplayPoint::new(0, 7),
                    DisplayPoint::new(2, 0)..DisplayPoint::new(2, 0),
                ]
            );

            view.update(app, |view, ctx| view.move_to_next_word_boundary(&(), ctx));
            assert_eq!(
                view.read(app).selection_ranges(app.as_ref()),
                &[
                    DisplayPoint::new(0, 9)..DisplayPoint::new(0, 9),
                    DisplayPoint::new(2, 2)..DisplayPoint::new(2, 2),
                ]
            );

            view.update(app, |view, ctx| {
                view.move_right(&(), ctx);
                view.select_to_previous_word_boundary(&(), ctx);
            });
            assert_eq!(
                view.read(app).selection_ranges(app.as_ref()),
                &[
                    DisplayPoint::new(0, 10)..DisplayPoint::new(0, 9),
                    DisplayPoint::new(2, 3)..DisplayPoint::new(2, 2),
                ]
            );

            view.update(app, |view, ctx| {
                view.select_to_previous_word_boundary(&(), ctx)
            });
            assert_eq!(
                view.read(app).selection_ranges(app.as_ref()),
                &[
                    DisplayPoint::new(0, 10)..DisplayPoint::new(0, 7),
                    DisplayPoint::new(2, 3)..DisplayPoint::new(2, 0),
                ]
            );

            view.update(app, |view, ctx| view.select_to_next_word_boundary(&(), ctx));
            assert_eq!(
                view.read(app).selection_ranges(app.as_ref()),
                &[
                    DisplayPoint::new(0, 10)..DisplayPoint::new(0, 9),
                    DisplayPoint::new(2, 3)..DisplayPoint::new(2, 2),
                ]
            );

            view.update(app, |view, ctx| view.delete_to_next_word_boundary(&(), ctx));
            assert_eq!(
                view.read(app).text(app.as_ref()),
                "use std::s::{foo, bar}\n\n  {az.qux()}"
            );
            assert_eq!(
                view.read(app).selection_ranges(app.as_ref()),
                &[
                    DisplayPoint::new(0, 10)..DisplayPoint::new(0, 10),
                    DisplayPoint::new(2, 3)..DisplayPoint::new(2, 3),
                ]
            );

            view.update(app, |view, ctx| {
                view.delete_to_previous_word_boundary(&(), ctx)
            });
            assert_eq!(
                view.read(app).text(app.as_ref()),
                "use std::::{foo, bar}\n\n  az.qux()}"
            );
            assert_eq!(
                view.read(app).selection_ranges(app.as_ref()),
                &[
                    DisplayPoint::new(0, 9)..DisplayPoint::new(0, 9),
                    DisplayPoint::new(2, 2)..DisplayPoint::new(2, 2),
                ]
            );
        });
    }

    #[test]
    fn test_backspace() {
        App::test((), |app| {
            let buffer = app.add_model(|ctx| {
                Buffer::new(
                    0,
                    "one two three\nfour five six\nseven eight nine\nten\n",
                    ctx,
                )
            });
            let settings = settings::channel(&app.font_cache()).unwrap().1;
            let (_, view) =
                app.add_window(|ctx| BufferView::for_buffer(buffer.clone(), settings, ctx));

            view.update(app, |view, ctx| {
                view.select_display_ranges(
                    &[
                        // an empty selection - the preceding character is deleted
                        DisplayPoint::new(0, 2)..DisplayPoint::new(0, 2),
                        // one character selected - it is deleted
                        DisplayPoint::new(1, 4)..DisplayPoint::new(1, 3),
                        // a line suffix selected - it is deleted
                        DisplayPoint::new(2, 6)..DisplayPoint::new(3, 0),
                    ],
                    ctx,
                )
                .unwrap();
                view.backspace(&(), ctx);
            });

            assert_eq!(
                buffer.read(app).text(),
                "oe two three\nfou five six\nseven ten\n"
            );
        })
    }

    #[test]
    fn test_delete() {
        App::test((), |app| {
            let buffer = app.add_model(|ctx| {
                Buffer::new(
                    0,
                    "one two three\nfour five six\nseven eight nine\nten\n",
                    ctx,
                )
            });
            let settings = settings::channel(&app.font_cache()).unwrap().1;
            let (_, view) =
                app.add_window(|ctx| BufferView::for_buffer(buffer.clone(), settings, ctx));

            view.update(app, |view, ctx| {
                view.select_display_ranges(
                    &[
                        // an empty selection - the following character is deleted
                        DisplayPoint::new(0, 2)..DisplayPoint::new(0, 2),
                        // one character selected - it is deleted
                        DisplayPoint::new(1, 4)..DisplayPoint::new(1, 3),
                        // a line suffix selected - it is deleted
                        DisplayPoint::new(2, 6)..DisplayPoint::new(3, 0),
                    ],
                    ctx,
                )
                .unwrap();
                view.delete(&(), ctx);
            });

            assert_eq!(
                buffer.read(app).text(),
                "on two three\nfou five six\nseven ten\n"
            );
        })
    }

    #[test]
    fn test_delete_line() {
        App::test((), |app| {
            let settings = settings::channel(&app.font_cache()).unwrap().1;
            let buffer = app.add_model(|ctx| Buffer::new(0, "abc\ndef\nghi\n", ctx));
            let (_, view) = app.add_window(|ctx| BufferView::for_buffer(buffer, settings, ctx));
            view.update(app, |view, ctx| {
                view.select_display_ranges(
                    &[
                        DisplayPoint::new(0, 1)..DisplayPoint::new(0, 1),
                        DisplayPoint::new(1, 0)..DisplayPoint::new(1, 1),
                        DisplayPoint::new(3, 0)..DisplayPoint::new(3, 0),
                    ],
                    ctx,
                )
                .unwrap();
                view.delete_line(&(), ctx);
            });
            assert_eq!(view.read(app).text(app.as_ref()), "ghi");
            assert_eq!(
                view.read(app).selection_ranges(app.as_ref()),
                vec![
                    DisplayPoint::new(0, 0)..DisplayPoint::new(0, 0),
                    DisplayPoint::new(0, 1)..DisplayPoint::new(0, 1)
                ]
            );

            let settings = settings::channel(&app.font_cache()).unwrap().1;
            let buffer = app.add_model(|ctx| Buffer::new(0, "abc\ndef\nghi\n", ctx));
            let (_, view) = app.add_window(|ctx| BufferView::for_buffer(buffer, settings, ctx));
            view.update(app, |view, ctx| {
                view.select_display_ranges(
                    &[DisplayPoint::new(2, 0)..DisplayPoint::new(0, 1)],
                    ctx,
                )
                .unwrap();
                view.delete_line(&(), ctx);
            });
            assert_eq!(view.read(app).text(app.as_ref()), "ghi\n");
            assert_eq!(
                view.read(app).selection_ranges(app.as_ref()),
                vec![DisplayPoint::new(0, 1)..DisplayPoint::new(0, 1)]
            );
        });
    }

    #[test]
    fn test_duplicate_line() {
        App::test((), |app| {
            let settings = settings::channel(&app.font_cache()).unwrap().1;
            let buffer = app.add_model(|ctx| Buffer::new(0, "abc\ndef\nghi\n", ctx));
            let (_, view) = app.add_window(|ctx| BufferView::for_buffer(buffer, settings, ctx));
            view.update(app, |view, ctx| {
                view.select_display_ranges(
                    &[
                        DisplayPoint::new(0, 0)..DisplayPoint::new(0, 1),
                        DisplayPoint::new(0, 2)..DisplayPoint::new(0, 2),
                        DisplayPoint::new(1, 0)..DisplayPoint::new(1, 0),
                        DisplayPoint::new(3, 0)..DisplayPoint::new(3, 0),
                    ],
                    ctx,
                )
                .unwrap();
                view.duplicate_line(&(), ctx);
            });
            assert_eq!(
                view.read(app).text(app.as_ref()),
                "abc\nabc\ndef\ndef\nghi\n\n"
            );
            assert_eq!(
                view.read(app).selection_ranges(app.as_ref()),
                vec![
                    DisplayPoint::new(1, 0)..DisplayPoint::new(1, 1),
                    DisplayPoint::new(1, 2)..DisplayPoint::new(1, 2),
                    DisplayPoint::new(3, 0)..DisplayPoint::new(3, 0),
                    DisplayPoint::new(6, 0)..DisplayPoint::new(6, 0),
                ]
            );

            let settings = settings::channel(&app.font_cache()).unwrap().1;
            let buffer = app.add_model(|ctx| Buffer::new(0, "abc\ndef\nghi\n", ctx));
            let (_, view) = app.add_window(|ctx| BufferView::for_buffer(buffer, settings, ctx));
            view.update(app, |view, ctx| {
                view.select_display_ranges(
                    &[
                        DisplayPoint::new(0, 1)..DisplayPoint::new(1, 1),
                        DisplayPoint::new(1, 2)..DisplayPoint::new(2, 1),
                    ],
                    ctx,
                )
                .unwrap();
                view.duplicate_line(&(), ctx);
            });
            assert_eq!(
                view.read(app).text(app.as_ref()),
                "abc\ndef\nghi\nabc\ndef\nghi\n"
            );
            assert_eq!(
                view.read(app).selection_ranges(app.as_ref()),
                vec![
                    DisplayPoint::new(3, 1)..DisplayPoint::new(4, 1),
                    DisplayPoint::new(4, 2)..DisplayPoint::new(5, 1),
                ]
            );
        });
    }

    #[test]
    fn test_move_line_up_down() {
        App::test((), |app| {
            let settings = settings::channel(&app.font_cache()).unwrap().1;
            let buffer = app.add_model(|ctx| Buffer::new(0, sample_text(10, 5), ctx));
            let (_, view) = app.add_window(|ctx| BufferView::for_buffer(buffer, settings, ctx));
            view.update(app, |view, ctx| {
                view.fold_ranges(
                    vec![
                        Point::new(0, 2)..Point::new(1, 2),
                        Point::new(2, 3)..Point::new(4, 1),
                        Point::new(7, 0)..Point::new(8, 4),
                    ],
                    ctx,
                );
                view.select_display_ranges(
                    &[
                        DisplayPoint::new(0, 1)..DisplayPoint::new(0, 1),
                        DisplayPoint::new(3, 1)..DisplayPoint::new(3, 1),
                        DisplayPoint::new(3, 2)..DisplayPoint::new(4, 2),
                        DisplayPoint::new(5, 0)..DisplayPoint::new(5, 2),
                    ],
                    ctx,
                )
                .unwrap();
            });
            assert_eq!(
                view.read(app).text(app.as_ref()),
                "aa…bbb\nccc…eeee\nfffff\nggggg\n…i\njjjjj"
            );

            view.update(app, |view, ctx| view.move_line_up(&(), ctx));
            assert_eq!(
                view.read(app).text(app.as_ref()),
                "aa…bbb\nccc…eeee\nggggg\n…i\njjjjj\nfffff"
            );
            assert_eq!(
                view.read(app).selection_ranges(app.as_ref()),
                vec![
                    DisplayPoint::new(0, 1)..DisplayPoint::new(0, 1),
                    DisplayPoint::new(2, 1)..DisplayPoint::new(2, 1),
                    DisplayPoint::new(2, 2)..DisplayPoint::new(3, 2),
                    DisplayPoint::new(4, 0)..DisplayPoint::new(4, 2)
                ]
            );

            view.update(app, |view, ctx| view.move_line_down(&(), ctx));
            assert_eq!(
                view.read(app).text(app.as_ref()),
                "ccc…eeee\naa…bbb\nfffff\nggggg\n…i\njjjjj"
            );
            assert_eq!(
                view.read(app).selection_ranges(app.as_ref()),
                vec![
                    DisplayPoint::new(1, 1)..DisplayPoint::new(1, 1),
                    DisplayPoint::new(3, 1)..DisplayPoint::new(3, 1),
                    DisplayPoint::new(3, 2)..DisplayPoint::new(4, 2),
                    DisplayPoint::new(5, 0)..DisplayPoint::new(5, 2)
                ]
            );

            view.update(app, |view, ctx| view.move_line_down(&(), ctx));
            assert_eq!(
                view.read(app).text(app.as_ref()),
                "ccc…eeee\nfffff\naa…bbb\nggggg\n…i\njjjjj"
            );
            assert_eq!(
                view.read(app).selection_ranges(app.as_ref()),
                vec![
                    DisplayPoint::new(2, 1)..DisplayPoint::new(2, 1),
                    DisplayPoint::new(3, 1)..DisplayPoint::new(3, 1),
                    DisplayPoint::new(3, 2)..DisplayPoint::new(4, 2),
                    DisplayPoint::new(5, 0)..DisplayPoint::new(5, 2)
                ]
            );

            view.update(app, |view, ctx| view.move_line_up(&(), ctx));
            assert_eq!(
                view.read(app).text(app.as_ref()),
                "ccc…eeee\naa…bbb\nggggg\n…i\njjjjj\nfffff"
            );
            assert_eq!(
                view.read(app).selection_ranges(app.as_ref()),
                vec![
                    DisplayPoint::new(1, 1)..DisplayPoint::new(1, 1),
                    DisplayPoint::new(2, 1)..DisplayPoint::new(2, 1),
                    DisplayPoint::new(2, 2)..DisplayPoint::new(3, 2),
                    DisplayPoint::new(4, 0)..DisplayPoint::new(4, 2)
                ]
            );
        });
    }

    #[test]
    fn test_clipboard() {
        App::test((), |app| {
            let buffer = app.add_model(|ctx| Buffer::new(0, "one two three four five six ", ctx));
            let settings = settings::channel(&app.font_cache()).unwrap().1;
            let view = app
                .add_window(|ctx| BufferView::for_buffer(buffer.clone(), settings, ctx))
                .1;

            // Cut with three selections. Clipboard text is divided into three slices.
            view.update(app, |view, ctx| {
                view.select_ranges(vec![0..4, 8..14, 19..24], false, ctx);
                view.cut(&(), ctx);
            });
            assert_eq!(view.read(app).text(app.as_ref()), "two four six ");

            // Paste with three cursors. Each cursor pastes one slice of the clipboard text.
            view.update(app, |view, ctx| {
                view.select_ranges(vec![4..4, 9..9, 13..13], false, ctx);
                view.paste(&(), ctx);
            });
            assert_eq!(
                view.read(app).text(app.as_ref()),
                "two one four three six five "
            );
            assert_eq!(
                view.read(app).selection_ranges(app.as_ref()),
                &[
                    DisplayPoint::new(0, 8)..DisplayPoint::new(0, 8),
                    DisplayPoint::new(0, 19)..DisplayPoint::new(0, 19),
                    DisplayPoint::new(0, 28)..DisplayPoint::new(0, 28)
                ]
            );

            // Paste again but with only two cursors. Since the number of cursors doesn't
            // match the number of slices in the clipboard, the entire clipboard text
            // is pasted at each cursor.
            view.update(app, |view, ctx| {
                view.select_ranges(vec![0..0, 28..28], false, ctx);
                view.insert(&"( ".to_string(), ctx);
                view.paste(&(), ctx);
                view.insert(&") ".to_string(), ctx);
            });
            assert_eq!(
                view.read(app).text(app.as_ref()),
                "( one three five ) two one four three six five ( one three five ) "
            );

            view.update(app, |view, ctx| {
                view.select_ranges(vec![0..0], false, ctx);
                view.insert(&"123\n4567\n89\n".to_string(), ctx);
            });
            assert_eq!(
                view.read(app).text(app.as_ref()),
                "123\n4567\n89\n( one three five ) two one four three six five ( one three five ) "
            );

            // Cut with three selections, one of which is full-line.
            view.update(app, |view, ctx| {
                view.select_display_ranges(
                    &[
                        DisplayPoint::new(0, 1)..DisplayPoint::new(0, 2),
                        DisplayPoint::new(1, 1)..DisplayPoint::new(1, 1),
                        DisplayPoint::new(2, 0)..DisplayPoint::new(2, 1),
                    ],
                    ctx,
                )
                .unwrap();
                view.cut(&(), ctx);
            });
            assert_eq!(
                view.read(app).text(app.as_ref()),
                "13\n9\n( one three five ) two one four three six five ( one three five ) "
            );

            // Paste with three selections, noticing how the copied selection that was full-line
            // gets inserted before the second cursor.
            view.update(app, |view, ctx| {
                view.select_display_ranges(
                    &[
                        DisplayPoint::new(0, 1)..DisplayPoint::new(0, 1),
                        DisplayPoint::new(1, 1)..DisplayPoint::new(1, 1),
                        DisplayPoint::new(2, 2)..DisplayPoint::new(2, 3),
                    ],
                    ctx,
                )
                .unwrap();
                view.paste(&(), ctx);
            });
            assert_eq!(
                view.read(app).text(app.as_ref()),
                "123\n4567\n9\n( 8ne three five ) two one four three six five ( one three five ) "
            );
            assert_eq!(
                view.read(app).selection_ranges(app.as_ref()),
                &[
                    DisplayPoint::new(0, 2)..DisplayPoint::new(0, 2),
                    DisplayPoint::new(2, 1)..DisplayPoint::new(2, 1),
                    DisplayPoint::new(3, 3)..DisplayPoint::new(3, 3),
                ]
            );

            // Copy with a single cursor only, which writes the whole line into the clipboard.
            view.update(app, |view, ctx| {
                view.select_display_ranges(
                    &[DisplayPoint::new(0, 1)..DisplayPoint::new(0, 1)],
                    ctx,
                )
                .unwrap();
                view.copy(&(), ctx);
            });

            // Paste with three selections, noticing how the copied full-line selection is inserted
            // before the empty selections but replaces the selection that is non-empty.
            view.update(app, |view, ctx| {
                view.select_display_ranges(
                    &[
                        DisplayPoint::new(0, 1)..DisplayPoint::new(0, 1),
                        DisplayPoint::new(1, 0)..DisplayPoint::new(1, 2),
                        DisplayPoint::new(2, 1)..DisplayPoint::new(2, 1),
                    ],
                    ctx,
                )
                .unwrap();
                view.paste(&(), ctx);
            });
            assert_eq!(
                view.read(app).text(app.as_ref()),
                "123\n123\n123\n67\n123\n9\n( 8ne three five ) two one four three six five ( one three five ) "
            );
            assert_eq!(
                view.read(app).selection_ranges(app.as_ref()),
                &[
                    DisplayPoint::new(1, 1)..DisplayPoint::new(1, 1),
                    DisplayPoint::new(3, 0)..DisplayPoint::new(3, 0),
                    DisplayPoint::new(5, 1)..DisplayPoint::new(5, 1),
                ]
            );
        });
    }

    #[test]
    fn test_select_all() {
        App::test((), |app| {
            let buffer = app.add_model(|ctx| Buffer::new(0, "abc\nde\nfgh", ctx));
            let settings = settings::channel(&app.font_cache()).unwrap().1;
            let (_, view) = app.add_window(|ctx| BufferView::for_buffer(buffer, settings, ctx));
            view.update(app, |b, ctx| b.select_all(&(), ctx));
            assert_eq!(
                view.read(app).selection_ranges(app.as_ref()),
                &[DisplayPoint::new(0, 0)..DisplayPoint::new(2, 3)]
            );
        });
    }

    #[test]
    fn test_select_line() {
        App::test((), |app| {
            let settings = settings::channel(&app.font_cache()).unwrap().1;
            let buffer = app.add_model(|ctx| Buffer::new(0, sample_text(6, 5), ctx));
            let (_, view) = app.add_window(|ctx| BufferView::for_buffer(buffer, settings, ctx));
            view.update(app, |view, ctx| {
                view.select_display_ranges(
                    &[
                        DisplayPoint::new(0, 0)..DisplayPoint::new(0, 1),
                        DisplayPoint::new(0, 2)..DisplayPoint::new(0, 2),
                        DisplayPoint::new(1, 0)..DisplayPoint::new(1, 0),
                        DisplayPoint::new(4, 2)..DisplayPoint::new(4, 2),
                    ],
                    ctx,
                )
                .unwrap();
                view.select_line(&(), ctx);
            });
            assert_eq!(
                view.read(app).selection_ranges(app.as_ref()),
                vec![
                    DisplayPoint::new(0, 0)..DisplayPoint::new(2, 0),
                    DisplayPoint::new(4, 0)..DisplayPoint::new(5, 0),
                ]
            );

            view.update(app, |view, ctx| view.select_line(&(), ctx));
            assert_eq!(
                view.read(app).selection_ranges(app.as_ref()),
                vec![
                    DisplayPoint::new(0, 0)..DisplayPoint::new(3, 0),
                    DisplayPoint::new(4, 0)..DisplayPoint::new(5, 5),
                ]
            );

            view.update(app, |view, ctx| view.select_line(&(), ctx));
            assert_eq!(
                view.read(app).selection_ranges(app.as_ref()),
                vec![DisplayPoint::new(0, 0)..DisplayPoint::new(5, 5)]
            );
        });
    }

    #[test]
    fn test_split_selection_into_lines() {
        App::test((), |app| {
            let settings = settings::channel(&app.font_cache()).unwrap().1;
            let buffer = app.add_model(|ctx| Buffer::new(0, sample_text(9, 5), ctx));
            let (_, view) = app.add_window(|ctx| BufferView::for_buffer(buffer, settings, ctx));
            view.update(app, |view, ctx| {
                view.fold_ranges(
                    vec![
                        Point::new(0, 2)..Point::new(1, 2),
                        Point::new(2, 3)..Point::new(4, 1),
                        Point::new(7, 0)..Point::new(8, 4),
                    ],
                    ctx,
                );
                view.select_display_ranges(
                    &[
                        DisplayPoint::new(0, 0)..DisplayPoint::new(0, 1),
                        DisplayPoint::new(0, 2)..DisplayPoint::new(0, 2),
                        DisplayPoint::new(1, 0)..DisplayPoint::new(1, 0),
                        DisplayPoint::new(4, 2)..DisplayPoint::new(4, 2),
                    ],
                    ctx,
                )
                .unwrap();
            });
            assert_eq!(
                view.read(app).text(app.as_ref()),
                "aa…bbb\nccc…eeee\nfffff\nggggg\n…i"
            );

            view.update(app, |view, ctx| view.split_selection_into_lines(&(), ctx));
            assert_eq!(
                view.read(app).text(app.as_ref()),
                "aa…bbb\nccc…eeee\nfffff\nggggg\n…i"
            );
            assert_eq!(
                view.read(app).selection_ranges(app.as_ref()),
                [
                    DisplayPoint::new(0, 1)..DisplayPoint::new(0, 1),
                    DisplayPoint::new(0, 2)..DisplayPoint::new(0, 2),
                    DisplayPoint::new(1, 0)..DisplayPoint::new(1, 0),
                    DisplayPoint::new(4, 2)..DisplayPoint::new(4, 2)
                ]
            );

            view.update(app, |view, ctx| {
                view.select_display_ranges(
                    &[DisplayPoint::new(4, 0)..DisplayPoint::new(0, 1)],
                    ctx,
                )
                .unwrap();
                view.split_selection_into_lines(&(), ctx);
            });
            assert_eq!(
                view.read(app).text(app.as_ref()),
                "aaaaa\nbbbbb\nccccc\nddddd\neeeee\nfffff\nggggg\n…i"
            );
            assert_eq!(
                view.read(app).selection_ranges(app.as_ref()),
                [
                    DisplayPoint::new(0, 1)..DisplayPoint::new(0, 1),
                    DisplayPoint::new(1, 5)..DisplayPoint::new(1, 5),
                    DisplayPoint::new(2, 5)..DisplayPoint::new(2, 5),
                    DisplayPoint::new(3, 5)..DisplayPoint::new(3, 5),
                    DisplayPoint::new(4, 5)..DisplayPoint::new(4, 5),
                    DisplayPoint::new(5, 5)..DisplayPoint::new(5, 5),
                    DisplayPoint::new(6, 5)..DisplayPoint::new(6, 5),
                    DisplayPoint::new(7, 0)..DisplayPoint::new(7, 0)
                ]
            );
        });
    }

    impl BufferView {
        fn selection_ranges(&self, app: &AppContext) -> Vec<Range<DisplayPoint>> {
            self.selections_in_range(DisplayPoint::zero()..self.max_point(app), app)
                .collect::<Vec<_>>()
        }
    }
}<|MERGE_RESOLUTION|>--- conflicted
+++ resolved
@@ -301,14 +301,6 @@
         settings: watch::Receiver<Settings>,
         ctx: &mut ViewContext<Self>,
     ) -> Self {
-<<<<<<< HEAD
-        if let Some(file) = file.as_ref() {
-            file.observe_from_view(ctx, |_, _, ctx| ctx.emit(Event::FileHandleChanged));
-        }
-=======
-        settings.notify_view_on_change(ctx);
->>>>>>> d8d36a32
-
         ctx.observe_model(&buffer, Self::on_buffer_changed);
         ctx.subscribe_to_model(&buffer, Self::on_buffer_event);
         let display_map = DisplayMap::new(buffer.clone(), settings.borrow().tab_size, ctx.as_ref());
