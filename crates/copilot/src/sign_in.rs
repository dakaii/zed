--- conflicted
+++ resolved
@@ -211,30 +211,21 @@
                     .contained()
                     .with_style(style.auth.prompting.hint.container.clone())
                     .boxed(),
-<<<<<<< HEAD
                 theme::ui::cta_button_with_click::<ConnectButton, _, _, _>(
-                    "Connect to GitHub",
-=======
-                theme::ui::cta_button_with_click(
                     if connect_clicked {
                         "Waiting for connection..."
                     } else {
                         "Connect to GitHub"
                     },
->>>>>>> 21e39e75
                     style.auth.content_width,
                     &style.auth.cta_button,
                     cx,
                     {
                         let verification_uri = data.verification_uri.clone();
-<<<<<<< HEAD
-                        move |_, _, cx| cx.platform().open_url(&verification_uri)
-=======
-                        move |_, cx| {
+                        move |_, _, cx| {
                             cx.platform().open_url(&verification_uri);
                             cx.dispatch_action(ClickedConnect)
                         }
->>>>>>> 21e39e75
                     },
                 )
                 .boxed(),
